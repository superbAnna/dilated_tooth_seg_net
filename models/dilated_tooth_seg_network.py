import lightning as L
import torch.nn.functional as F
import torch
import torchmetrics as tm
import numpy as np
from torch import nn
from models.layer import (
    BasicPointLayer,
    EdgeGraphConvBlock,
    DilatedEdgeGraphConvBlock,
    ResidualBasicPointLayer,
    PointFeatureImportance,
    STNkd,
)
from libs.pointops.functions import pointops


<<<<<<< HEAD
class FocalLoss(nn.Module):
    def __init__(self, weight=None, gamma: float = 2.0, reduction: str = "mean"):
        super().__init__()
        if weight is not None:
            self.register_buffer("weight", weight.clone())
        else:
            self.weight = None
        self.gamma = gamma
        self.reduction = reduction

    def forward(self, logits, targets):
        # logits: [B, C, N], targets: [B, N]
        ce_loss = F.cross_entropy(
            logits,
            targets,
            weight=getattr(self, "weight", None),
            reduction="none",
        )
        probs = torch.softmax(logits, dim=1)
        target_probs = torch.gather(probs, 1, targets.unsqueeze(1)).squeeze(1)
        modulating = (1.0 - target_probs).clamp(min=1e-6) ** self.gamma
        loss = modulating * ce_loss
        if self.reduction == "mean":
            return loss.mean()
        if self.reduction == "sum":
            return loss.sum()
        return loss


=======
>>>>>>> 6ef15ae9
def prepare_pointops_format(positions, batch_size):
    """
    将 [B, N, 3] 格式的位置数据转换为 pointops 需要的格式
    """
    B, N, _ = positions.shape
    # 重塑为 [B*N, 3]
    positions_flat = positions.reshape(-1, 3).contiguous()
    # 创建 offset: [0, N, 2*N, ..., B*N]
    offset = torch.arange(0, (B+1)*N, N, dtype=torch.int32, device=positions.device)
    return positions_flat, offset


class BoundaryContrastiveLoss(nn.Module):
<<<<<<< HEAD
    def __init__(self, nsample=12, temperature=0.07):
=======
    def __init__(self, nsample=8, temperature=0.07):
>>>>>>> 6ef15ae9
        super().__init__()
        self.nsample = nsample
        self.temperature = temperature

    def forward(self, features, positions, labels):
        """
        Args:
            features: [B, N, C] 特征
            positions: [B, N, 3] 位置
            labels: [B, N] 标签
        """
        B, N, C = features.shape
        # 准备 pointops 格式
        positions_flat, offset = prepare_pointops_format(positions, B)
        labels_flat = labels.reshape(-1)  # [B*N]
        features_flat = features.reshape(-1, C)  # [B*N, C]

        # 一次性检测所有边界点
        boundary_mask = self._detect_boundary_points_vectorized(
            labels_flat, positions_flat, offset, B, N, k=self.nsample
        )

        if not boundary_mask.any():
            return torch.tensor(0.0, device=features.device, requires_grad=True)

        # 获取边界点
        boundary_indices = torch.where(boundary_mask)[0]
        boundary_features = features_flat[boundary_indices]
        boundary_labels = labels_flat[boundary_indices]
        boundary_positions = positions_flat[boundary_indices]

        # 计算边界点间的对比损失
        loss = self._compute_contrastive_loss_vectorized(
            boundary_features, boundary_labels, boundary_positions
        )

        return loss

<<<<<<< HEAD
    def _detect_boundary_points_vectorized(self, labels_flat, positions_flat, offset, B, N, k=12):
        """使用 pointops 向量化检测边界点并进行邻域平滑"""
        total_points = B * N

        neighbor_idx, _ = pointops.knnquery(k + 1, positions_flat, positions_flat, offset, offset)
        neighbor_idx = neighbor_idx[:, 1:]

        neighbor_labels = labels_flat[neighbor_idx]
        current_labels = labels_flat.unsqueeze(1)

        diff_mask = neighbor_labels != current_labels
        different_ratio = diff_mask.float().mean(dim=1)

        # 几何相似度平滑：考虑邻居的差异比率，抑制孤立噪声
        neighbor_ratio = different_ratio[neighbor_idx]
        smoothed_ratio = 0.7 * different_ratio + 0.3 * neighbor_ratio.mean(dim=1)

        boundary_mask = smoothed_ratio > 0.5
=======
    def _detect_boundary_points_vectorized(self, labels_flat, positions_flat, offset, B, N, k=8):
        """使用 pointops 向量化检测边界点"""
        total_points = B * N

        # 使用 pointops 进行 KNN 查询
        neighbor_idx, _ = pointops.knnquery(k+1, positions_flat, positions_flat, offset, offset)
        neighbor_idx = neighbor_idx[:, 1:]  # 排除自己 [total_points, k]

        # 向量化计算边界点
        # 获取邻居标签
        neighbor_labels = labels_flat[neighbor_idx]  # [total_points, k]
        current_labels = labels_flat.unsqueeze(1)    # [total_points, 1]

        # 计算不同标签的数量
        different_count = (neighbor_labels != current_labels).sum(dim=1)  # [total_points]

        # 边界点判断：超过一半邻居标签不同
        boundary_mask = different_count > (k / 2)
>>>>>>> 6ef15ae9

        return boundary_mask

    def _compute_contrastive_loss_vectorized(self, boundary_features, boundary_labels, boundary_positions):
        """向量化计算对比损失"""
        M = boundary_features.shape[0]
        if M < 2:
            return torch.tensor(0.0, device=boundary_features.device, requires_grad=True)

        # 准备单批次 offset
        offset_single = torch.tensor([0, M], dtype=torch.int32, device=boundary_positions.device)

        # 获取边界点之间的邻居
        neighbor_idx, _ = pointops.knnquery(
            min(self.nsample, M-1), boundary_positions, boundary_positions,
            offset_single, offset_single
        )

        # 特征归一化
        boundary_features = F.normalize(boundary_features, dim=-1)

        # 向量化计算相似度
        anchor_features = boundary_features.unsqueeze(1)  # [M, 1, C]
        neighbor_features = boundary_features[neighbor_idx]  # [M, K, C]

        # 计算相似度矩阵
        sim_matrix = torch.sum(anchor_features * neighbor_features, dim=-1) / self.temperature  # [M, K]

        # 计算正样本mask
        anchor_labels = boundary_labels.unsqueeze(1)  # [M, 1]
        neighbor_labels = boundary_labels[neighbor_idx]  # [M, K]
        pos_mask = (anchor_labels == neighbor_labels)  # [M, K]

        # 过滤掉没有正负样本对比的点
        has_pos = pos_mask.any(dim=1)
        has_neg = (~pos_mask).any(dim=1)
        valid_mask = has_pos & has_neg

        if not valid_mask.any():
            return torch.tensor(0.0, device=boundary_features.device, requires_grad=True)

        # 只计算有效点的损失
        sim_matrix = sim_matrix[valid_mask]  # [V, K]
        pos_mask = pos_mask[valid_mask]      # [V, K]

        # 计算 InfoNCE 损失
        exp_sim = torch.exp(sim_matrix)
        pos_exp = (exp_sim * pos_mask.float()).sum(dim=1)
        all_exp = exp_sim.sum(dim=1)

        loss = -torch.log(pos_exp / all_exp + 1e-8)
        return loss.mean()


# Bmiou
class BoundaryMIoU:
    @staticmethod
    def compute_boundary_miou(pred_labels, true_labels, positions, k=12):
        """
        计算边界点的MIoU
        Args:
            pred_labels: [B, N] 预测标签
            true_labels: [B, N] 真实标签
            positions: [B, N, 3] 位置信息
        """
        B, N = pred_labels.shape

        # 准备 pointops 格式
        positions_flat, offset = prepare_pointops_format(positions, B)
        pred_labels_flat = pred_labels.reshape(-1)
        true_labels_flat = true_labels.reshape(-1)

        # 向量化检测边界点
        boundary_mask = BoundaryMIoU._detect_boundary_points_vectorized(
            true_labels_flat, positions_flat, offset, k
        )

        if not boundary_mask.any():
            return torch.tensor(0.0, device=pred_labels.device)

        # 获取边界点的标签
        boundary_pred = pred_labels_flat[boundary_mask]
        boundary_true = true_labels_flat[boundary_mask]

        # 计算边界点的类别范围
        unique_true_labels = torch.unique(boundary_true)

        if len(unique_true_labels) <= 1:
            return torch.tensor(0.0, device=pred_labels.device)

        # 计算MIoU
        return BoundaryMIoU._compute_miou_for_classes(
            boundary_pred, boundary_true, unique_true_labels
        )

    @staticmethod
<<<<<<< HEAD
    def _detect_boundary_points_vectorized(labels_flat, positions_flat, offset, k=12):
        neighbor_idx, _ = pointops.knnquery(k + 1, positions_flat, positions_flat, offset, offset)
        neighbor_idx = neighbor_idx[:, 1:]

        neighbor_labels = labels_flat[neighbor_idx]
        current_labels = labels_flat.unsqueeze(1)
        diff_mask = neighbor_labels != current_labels
        different_ratio = diff_mask.float().mean(dim=1)
        neighbor_ratio = different_ratio[neighbor_idx]
        smoothed_ratio = 0.7 * different_ratio + 0.3 * neighbor_ratio.mean(dim=1)

        return smoothed_ratio > 0.45
=======
    def _detect_boundary_points_vectorized(labels_flat, positions_flat, offset, k=8):
        """使用 pointops 向量化检测边界点"""
        # 使用 pointops 进行 KNN 查询
        neighbor_idx, _ = pointops.knnquery(k+1, positions_flat, positions_flat, offset, offset)
        neighbor_idx = neighbor_idx[:, 1:]  # 排除自己

        # 向量化边界检测
        neighbor_labels = labels_flat[neighbor_idx]
        current_labels = labels_flat.unsqueeze(1)
        different_count = (neighbor_labels != current_labels).sum(dim=1)

        return different_count > (k / 2)
>>>>>>> 6ef15ae9

    @staticmethod
    def _compute_miou_for_classes(pred_labels, true_labels, class_labels):
        """计算指定类别的MIoU"""
        ious = []

        for cls in class_labels:
            pred_mask = (pred_labels == cls)
            true_mask = (true_labels == cls)

            intersection = (pred_mask & true_mask).sum().float()
            union = (pred_mask | true_mask).sum().float()

            if union > 0:
                iou = intersection / union
                ious.append(iou)

        return torch.stack(ious).mean() if ious else torch.tensor(0.0, device=pred_labels.device)


class BoundaryAwareMultiScaleFusion(nn.Module):
    """改进版边界感知多尺度融合模块"""

    def __init__(
        self,
        feat_dims,
        n_scales: int = 3,
        reduce_dim: int = 320,
        boundary_feat_dim: int = 6,
        logit_temperature: float = 0.75,
        boundary_k: int = 12,
    ):
        super().__init__()
        self.n_scales = n_scales
<<<<<<< HEAD
        self.logit_temperature = logit_temperature
        self.boundary_k = boundary_k

        self.feat_projs = nn.ModuleList([nn.Linear(dim, reduce_dim) for dim in feat_dims])

=======

        # 特征维度对齐
        self.feat_projs = nn.ModuleList([
            nn.Linear(dim, reduce_dim) for dim in feat_dims
        ])

        # 边界特征提取
>>>>>>> 6ef15ae9
        self.boundary_encoder = nn.Sequential(
            nn.Linear(boundary_feat_dim, 96),
            nn.ReLU(),
            nn.Linear(96, 160),
            nn.ReLU(),
        )

<<<<<<< HEAD
=======
        # 注意力权重生成（改进版）
>>>>>>> 6ef15ae9
        self.attention = nn.Sequential(
            nn.Linear(reduce_dim + 160, 320),
            nn.ReLU(),
            nn.Dropout(0.1),
            nn.Linear(320, n_scales),
        )

<<<<<<< HEAD
=======
        # 最终融合
>>>>>>> 6ef15ae9
        self.output_proj = nn.Sequential(
            nn.Linear(reduce_dim, reduce_dim),
            nn.ReLU(),
            nn.Linear(reduce_dim, reduce_dim),
        )

<<<<<<< HEAD
    def extract_boundary_info(self, logits, labels, pos, use_gt: bool = True):
        if logits.dim() == 3 and logits.shape[1] != pos.shape[1]:
            logits = logits.transpose(1, 2)

        B, N = (labels.shape if use_gt else logits.shape[:2])
=======
    def extract_boundary_info(self, logits, labels, pos, use_gt=True):
        """提取边界信息"""
        B, N = labels.shape if use_gt else logits.shape[:2]

        # 使用GT或预测标签
>>>>>>> 6ef15ae9
        target_labels = labels if use_gt else torch.argmax(logits, dim=-1)

        positions_flat, offset = prepare_pointops_format(pos, B)
        labels_flat = target_labels.reshape(-1)

<<<<<<< HEAD
        neighbor_idx, _ = pointops.knnquery(
            self.boundary_k + 1, positions_flat, positions_flat, offset, offset
        )
=======
        # KNN检测边界
        neighbor_idx, _ = pointops.knnquery(9, positions_flat, positions_flat, offset, offset)
>>>>>>> 6ef15ae9
        neighbor_idx = neighbor_idx[:, 1:]

        neighbor_labels = labels_flat[neighbor_idx]
        current_labels = labels_flat.unsqueeze(1)
<<<<<<< HEAD
        diff_mask = neighbor_labels != current_labels
        different_ratio = diff_mask.float().mean(dim=1)

        neighbor_positions = positions_flat[neighbor_idx]
        center_positions = positions_flat.unsqueeze(1)
        neighbor_vec = neighbor_positions - center_positions
        distances = torch.linalg.norm(neighbor_vec, dim=-1)

        same_label_mask = (~diff_mask).float()
        same_label_dist = (
            (distances * same_label_mask).sum(dim=1)
            / (same_label_mask.sum(dim=1) + 1e-6)
        )
        boundary_distance = (
            torch.where(diff_mask, distances, torch.full_like(distances, float("inf"))).min(dim=1).values
        )
        boundary_distance = torch.where(
            torch.isfinite(boundary_distance), boundary_distance, same_label_dist
        )

        density = 1.0 / (distances.mean(dim=1) + 1e-6)
        curvature = distances.std(dim=1) / (distances.mean(dim=1) + 1e-6)

        logits_scaled = logits / self.logit_temperature
        probs = F.softmax(logits_scaled, dim=-1)
        confidence = probs.max(dim=-1)[0]
        entropy = -(probs * torch.log(probs + 1e-8)).sum(dim=-1) / np.log(probs.shape[-1])

        boundary_score = different_ratio.reshape(B, N)
        density = density.reshape(B, N)
        curvature = curvature.reshape(B, N)
        boundary_distance = boundary_distance.reshape(B, N)

        return torch.stack(
            [boundary_score, confidence, entropy, density, curvature, boundary_distance],
            dim=-1,
        )
=======
        different_ratio = (neighbor_labels != current_labels).float().mean(dim=1)
        boundary_score = different_ratio.reshape(B, N)

        # 预测置信度和熵
        probs = F.softmax(logits, dim=-1)
        confidence = probs.max(dim=-1)[0]
        entropy = -(probs * torch.log(probs + 1e-8)).sum(dim=-1) / np.log(probs.shape[-1])

        return torch.stack([boundary_score, confidence, entropy], dim=-1)  # [B, N, 3]
>>>>>>> 6ef15ae9

    def forward(self, feats, logits, labels, pos):
        B, N = pos.shape[:2]

<<<<<<< HEAD
        if logits.dim() == 3 and logits.shape[1] != N:
            logits = logits.transpose(1, 2)

        feats_proj = [proj(f) for proj, f in zip(self.feat_projs, feats)]
        feats_stack = torch.stack(feats_proj, dim=2)

        use_gt = (labels is not None) and self.training
        boundary_info = self.extract_boundary_info(
            logits, labels if use_gt else None, pos, use_gt=use_gt
        )

        boundary_encoding = self.boundary_encoder(boundary_info)

        global_feat = feats_stack.mean(dim=2)
        attn_input = torch.cat([global_feat, boundary_encoding], dim=-1)
        attn_weights = F.softmax(self.attention(attn_input), dim=-1)

        fused_feat = (feats_stack * attn_weights.unsqueeze(-1)).sum(dim=2)
        output = self.output_proj(fused_feat) + global_feat

        return output, attn_weights
=======
        # 维度转换
        if logits.dim() == 3 and logits.shape[1] != N:
            logits = logits.transpose(1, 2)  # [B, C, N] -> [B, N, C]

        # 1. 特征投影对齐
        feats_proj = [proj(f) for proj, f in zip(self.feat_projs, feats)]  # 每个 [B, N, reduce_dim]
        feats_stack = torch.stack(feats_proj, dim=2)  # [B, N, n_scales, reduce_dim]

        # 2. 提取边界信息
        use_gt = (labels is not None) and self.training
        boundary_info = self.extract_boundary_info(
            logits, labels if use_gt else None, pos, use_gt=use_gt
        )  # [B, N, 3]

        # 3. 边界特征编码
        boundary_encoding = self.boundary_encoder(boundary_info)  # [B, N, 128]

        # 4. 生成注意力权重
        # 使用平均池化的全局特征 + 边界编码
        global_feat = feats_stack.mean(dim=2)  # [B, N, reduce_dim]
        attn_input = torch.cat([global_feat, boundary_encoding], dim=-1)
        attn_weights = self.attention(attn_input)  # [B, N, n_scales]
        attn_weights = F.softmax(attn_weights, dim=-1)

        # 5. 加权融合
        attn_weights_exp = attn_weights.unsqueeze(-1)  # [B, N, n_scales, 1]
        fused_feat = (feats_stack * attn_weights_exp).sum(dim=2)  # [B, N, reduce_dim]

        # 6. 输出投影
        output = self.output_proj(fused_feat) + global_feat

        return output, attn_weights  # 返回权重用于可视化
>>>>>>> 6ef15ae9


class DilatedToothSegmentationNetwork(nn.Module):
    def __init__(self, num_classes=17, feature_dim=24):
        """
        :param num_classes: Number of classes to predict
        """
        super(DilatedToothSegmentationNetwork, self).__init__()
        self.num_classes = num_classes

        self.stnkd = STNkd(k=24)

        self.edge_graph_conv_block1 = EdgeGraphConvBlock(in_channels=feature_dim, out_channels=24, k=32,
                                                         hidden_channels=24,
                                                         edge_function="local_global")
        self.edge_graph_conv_block2 = EdgeGraphConvBlock(in_channels=24, out_channels=24, k=32,
                                                         hidden_channels=24,
                                                         edge_function="local_global")
        self.edge_graph_conv_block3 = EdgeGraphConvBlock(in_channels=24, out_channels=24, k=32,
                                                         hidden_channels=24,
                                                         edge_function="local_global")

        self.local_hidden_layer = BasicPointLayer(in_channels=24 * 3, out_channels=60)

<<<<<<< HEAD
        self.dilated_edge_graph_conv_block1 = DilatedEdgeGraphConvBlock(
            in_channels=60,
            hidden_channels=60,
            out_channels=60,
            k=32,
            dilation_k=200,
            edge_function="local_global",
        )
        self.dilated_edge_graph_conv_block2 = DilatedEdgeGraphConvBlock(
            in_channels=60,
            hidden_channels=60,
            out_channels=60,
            k=32,
            dilation_k=900,
            edge_function="local_global",
        )
        self.dilated_edge_graph_conv_block3 = DilatedEdgeGraphConvBlock(
            in_channels=60,
            hidden_channels=60,
            out_channels=60,
            k=32,
            dilation_k=1800,
            edge_function="local_global",
        )
        self.dilated_edge_graph_conv_block4 = DilatedEdgeGraphConvBlock(
            in_channels=60,
            hidden_channels=60,
            out_channels=60,
            k=32,
            dilation_k=2400,
            edge_function="local_global",
        )
=======
        self.dilated_edge_graph_conv_block1 = DilatedEdgeGraphConvBlock(in_channels=60, hidden_channels=60,
                                                                        out_channels=60, k=32,
                                                                        dilation_k=200, edge_function="local_global")
        self.dilated_edge_graph_conv_block2 = DilatedEdgeGraphConvBlock(in_channels=60, hidden_channels=60,
                                                                        out_channels=60, k=32,
                                                                        dilation_k=900, edge_function="local_global")
        self.dilated_edge_graph_conv_block3 = DilatedEdgeGraphConvBlock(in_channels=60, hidden_channels=60,
                                                                        out_channels=60, k=32,
                                                                        dilation_k=1800, edge_function="local_global")
>>>>>>> 6ef15ae9

        self.bamsf = BoundaryAwareMultiScaleFusion(
            feat_dims=[72, 60, 240],
            n_scales=3,
            reduce_dim=320,
        )

        self.temp_classifier = nn.Sequential(
            nn.Linear(300, 160),
            nn.LayerNorm(160),
            nn.ReLU(),
            nn.Dropout(0.15),
            nn.Linear(160, num_classes),
        )

        self.local_aux_head = nn.Sequential(
            nn.Linear(72, 128),
            nn.ReLU(),
            nn.Linear(128, num_classes),
        )
        self.mid_aux_head = nn.Sequential(
            nn.Linear(60, 128),
            nn.ReLU(),
            nn.Linear(128, num_classes),
        )
        self.global_aux_head = nn.Sequential(
            nn.Linear(240, 160),
            nn.ReLU(),
            nn.Linear(160, num_classes),
        )
        self.fused_aux_head = nn.Sequential(
            nn.Linear(320, 160),
            nn.ReLU(),
            nn.Linear(160, num_classes),
        )

        self.feature_importance = PointFeatureImportance(in_channels=320)
        self.res_block1 = ResidualBasicPointLayer(
            in_channels=320, out_channels=448, hidden_channels=448
        )
        self.res_block2 = ResidualBasicPointLayer(
            in_channels=448, out_channels=320, hidden_channels=320
        )
<<<<<<< HEAD
        self.out = BasicPointLayer(in_channels=320, out_channels=num_classes, is_out=True)

        self.dropout2 = nn.Dropout(0.1)
        self.dropout3 = nn.Dropout(0.2)
=======
        self.out = BasicPointLayer(in_channels=256, out_channels=num_classes, is_out=True)

        self.dropout2 = nn.Dropout(0.15)
        self.dropout3 = nn.Dropout(0.3)
>>>>>>> 6ef15ae9

    def forward(self, x, pos, labels=None):
        # precompute pairwise distance of points
        cd = torch.cdist(pos, pos)
        x = self.stnkd(x)
        # 局部特征
        x1, _ = self.edge_graph_conv_block1(x, pos)
        x2, _ = self.edge_graph_conv_block2(x1)
        x3, _ = self.edge_graph_conv_block3(x2)

        x_local = torch.cat([x1, x2, x3], dim=2)

        x_mid = self.local_hidden_layer(x_local)

        x_d1, _ = self.dilated_edge_graph_conv_block1(x_mid, pos, cd=cd)
        x_d2, _ = self.dilated_edge_graph_conv_block2(x_d1, pos, cd=cd)
        x_d3, _ = self.dilated_edge_graph_conv_block3(x_d2, pos, cd=cd)
<<<<<<< HEAD
        x_d4, _ = self.dilated_edge_graph_conv_block4(x_d3, pos, cd=cd)
        x_global = torch.cat([x_d1, x_d2, x_d3, x_d4], dim=2)

        aux_logits_local = self.local_aux_head(x_local)
        aux_logits_mid = self.mid_aux_head(x_mid)
        aux_logits_global = self.global_aux_head(x_global)

        x_temp = torch.cat([x_mid, x_d1, x_d2, x_d3, x_d4], dim=2)  # [B, N, 300]
        logits_temp = self.temp_classifier(x_temp)

        feats = [x_local, x_mid, x_global]
        x_fused, attn_weights = self.bamsf(feats, logits_temp, labels, pos)
        logits_fused = self.fused_aux_head(x_fused)
=======
        x_global = torch.cat([x_d1, x_d2, x_d3], dim=2)
        x_temp = torch.cat([x_mid, x_d1, x_d2, x_d3], dim=2)  # [B, N, 240]
        logits_temp = self.temp_classifier(x_temp)  # [B, N, num_classes]

        # ===== 5. 边界感知多尺度融合（BAMSF）=====
        feats = [x_local, x_mid, x_global]  # 3个不同尺度的特征
        x_fused, attn_weights = self.bamsf(
            feats, logits_temp, labels, pos
        )  # [B, N, 256], [B, N, 3]
>>>>>>> 6ef15ae9
        x_fused = self.dropout2(x_fused)

        x = self.feature_importance(x_fused)
        x = self.res_block1(x)
        features = self.res_block2(x)
        features = self.dropout3(features)
        seg_pred = self.out(features)
<<<<<<< HEAD

        aux_logits = {
            "local": aux_logits_local,
            "mid": aux_logits_mid,
            "global": aux_logits_global,
            "temp": logits_temp,
            "fused": logits_fused,
        }

        return seg_pred, features, x_fused, aux_logits



class LitDilatedToothSegmentationNetwork(L.LightningModule):
    def __init__(
        self,
        boundary_contrast_weight: float = 1.2,
        boundary_warmup_epochs: int = 10,
        aux_local_weight: float = 0.2,
        aux_mid_weight: float = 0.2,
        aux_global_weight: float = 0.25,
        aux_temp_weight: float = 0.15,
        aux_fused_weight: float = 0.3,
        class_weights=None,
        use_focal_loss: bool = False,
        focal_gamma: float = 1.5,
        boundary_contrast_nsample: int = 12,
        boundary_contrast_temperature: float = 0.07,
        bmiou_k: int = 12,
        lr: float = 1e-3,
        lr_min: float = 1e-5,
        lr_restart_interval: int = 50,
        lr_restart_mult: int = 2,
        weight_decay: float = 1e-4,
    ):
        super().__init__()
        self.model = DilatedToothSegmentationNetwork(num_classes=17, feature_dim=24)
        self.bmiou_k = bmiou_k

        if class_weights is not None:
            weight_tensor = torch.tensor(class_weights, dtype=torch.float)
            self.register_buffer('class_weight_tensor', weight_tensor)
            weight_for_losses = self.class_weight_tensor
        else:
            self.class_weight_tensor = None
            weight_for_losses = None

        if use_focal_loss:
            self.seg_loss = FocalLoss(weight=weight_for_losses, gamma=focal_gamma)
        else:
            self.seg_loss = nn.CrossEntropyLoss(weight=weight_for_losses)
        self.aux_loss = nn.CrossEntropyLoss(weight=weight_for_losses)

        self.boundary_contrast_loss = BoundaryContrastiveLoss(
            nsample=boundary_contrast_nsample, temperature=boundary_contrast_temperature
        )
        self.boundary_contrast_weight_max = boundary_contrast_weight
        self.boundary_warmup_epochs = max(1, boundary_warmup_epochs)
        self.boundary_weight = 0.0
        self.boundary_loss_enabled = False

        self.aux_weights = {
            'local': aux_local_weight,
            'mid': aux_mid_weight,
            'global': aux_global_weight,
            'temp': aux_temp_weight,
            'fused': aux_fused_weight,
        }

        self.lr = lr
        self.lr_min = lr_min
        self.lr_restart_interval = lr_restart_interval
        self.lr_restart_mult = lr_restart_mult
        self.weight_decay = weight_decay

        self.train_acc = tm.Accuracy(task='multiclass', num_classes=17)
        self.val_acc = tm.Accuracy(task='multiclass', num_classes=17)
        self.test_acc = tm.Accuracy(task='multiclass', num_classes=17)
        self.train_miou = tm.JaccardIndex(task='multiclass', num_classes=17)
        self.val_miou = tm.JaccardIndex(task='multiclass', num_classes=17)
        self.test_miou = tm.JaccardIndex(task='multiclass', num_classes=17)

        self.best_val_miou = 0.0

        self.save_hyperparameters({
            'boundary_contrast_weight': boundary_contrast_weight,
            'boundary_warmup_epochs': boundary_warmup_epochs,
            'aux_local_weight': aux_local_weight,
            'aux_mid_weight': aux_mid_weight,
            'aux_global_weight': aux_global_weight,
            'aux_temp_weight': aux_temp_weight,
            'aux_fused_weight': aux_fused_weight,
            'use_focal_loss': use_focal_loss,
            'focal_gamma': focal_gamma,
            'boundary_contrast_nsample': boundary_contrast_nsample,
            'boundary_contrast_temperature': boundary_contrast_temperature,
            'bmiou_k': bmiou_k,
            'lr': lr,
            'lr_min': lr_min,
            'lr_restart_interval': lr_restart_interval,
            'lr_restart_mult': lr_restart_mult,
            'weight_decay': weight_decay,
        })

    def _current_boundary_weight(self) -> float:
        progress = min(1.0, (self.current_epoch + 1) / self.boundary_warmup_epochs)
        return self.boundary_contrast_weight_max * progress

    def _compute_aux_losses(self, aux_logits, targets):
        aux_losses = {}
        total = 0.0
        for name, weight in self.aux_weights.items():
            if weight <= 0:
                continue
            logits = aux_logits[name].transpose(2, 1)
            loss = self.aux_loss(logits, targets)
            aux_losses[name] = loss
            total = total + weight * loss
        return total, aux_losses

    def training_step(self, batch, batch_idx):
        pos, x, y = batch
        B, N, _ = x.shape
        x = x.float()
        y = y.reshape(B, N).long()

        seg_pred, features, x_fused, aux_logits = self.model(x, pos, labels=y)
        seg_pred = seg_pred.transpose(2, 1)

        seg_loss = self.seg_loss(seg_pred, y)

        boundary_loss1 = self.boundary_contrast_loss(x_fused, pos, y)
        boundary_loss2 = self.boundary_contrast_loss(features, pos, y)
        boundary_loss = 0.5 * (boundary_loss1 + boundary_loss2)
        boundary_term = self.boundary_weight * boundary_loss

        aux_total_loss, aux_losses = self._compute_aux_losses(aux_logits, y)

        total_loss = seg_loss + boundary_term + aux_total_loss

=======
        return seg_pred, features, x_fused


class LitDilatedToothSegmentationNetwork(L.LightningModule):
    def __init__(self, boundary_contrast_weight=0.8, enable_boundary_loss_threshold=0.60,
                 stability_window=3,
                 stability_tolerance=0.02,
                 max_train_val_gap=0.35):
        super().__init__()
        self.model = DilatedToothSegmentationNetwork(num_classes=17, feature_dim=24)
        # 损失函数
        self.seg_loss = nn.CrossEntropyLoss()
        self.boundary_contrast_loss = BoundaryContrastiveLoss(nsample=8, temperature=0.07)
        self.boundary_contrast_weight = boundary_contrast_weight
        # 边界损失动态激活参数
        self.enable_boundary_loss_threshold = enable_boundary_loss_threshold
        self.boundary_loss_enabled = False
        self.stability_window = stability_window
        self.stability_tolerance = stability_tolerance
        self.max_train_val_gap = max_train_val_gap
        # 记录历史指标
        self.recent_val_mious = []
        self.best_val_miou = 0.0
        # 主要指标
        self.train_acc = tm.Accuracy(task="multiclass", num_classes=17)
        self.val_acc = tm.Accuracy(task="multiclass", num_classes=17)
        self.train_miou = tm.JaccardIndex(task="multiclass", num_classes=17)
        self.val_miou = tm.JaccardIndex(task="multiclass", num_classes=17)
        self.test_acc = tm.Accuracy(task="multiclass", num_classes=17)
        self.test_miou = tm.JaccardIndex(task="multiclass", num_classes=17)

        self.save_hyperparameters()

    def training_step(self, batch, batch_idx):
        pos, x, y = batch
        B, N, C = x.shape
        x = x.float()
        y = y.reshape(B, N).long()
        # 前向
        seg_pred, features, x_fused = self.model(x, pos, labels=y)
        seg_pred = seg_pred.transpose(2, 1)
        # 计算损失
        seg_loss = self.seg_loss(seg_pred, y)
        # 动态决定是否使用边界损失
        if self.boundary_loss_enabled:
            boundary_loss1 = self.boundary_contrast_loss(x_fused, pos, y)
            boundary_loss2 = self.boundary_contrast_loss(features, pos, y)
            boundary_loss = 0.5 * (boundary_loss1 + boundary_loss2)

            total_loss = seg_loss + self.boundary_contrast_weight * boundary_loss
        else:
            boundary_loss = torch.tensor(0.0, device=seg_loss.device)
            total_loss = seg_loss

        # 计算指标
>>>>>>> 6ef15ae9
        self.train_acc(seg_pred, y)
        self.train_miou(seg_pred, y)
        # 计算BMIoU
        pred_labels = torch.argmax(seg_pred, dim=1)
<<<<<<< HEAD
        bmiou = BoundaryMIoU.compute_boundary_miou(pred_labels, y, pos, k=self.bmiou_k)

        self.log('train_acc', self.train_acc, prog_bar=True, on_step=False, on_epoch=True, sync_dist=True)
        self.log('train_miou', self.train_miou, prog_bar=True, on_step=False, on_epoch=True, sync_dist=True)
        self.log('train_bmiou', bmiou, prog_bar=True, on_step=False, on_epoch=True, sync_dist=True)
        self.log('train_loss', total_loss, prog_bar=True, on_step=False, on_epoch=True, sync_dist=True)
        self.log('train_seg_loss', seg_loss, on_step=False, on_epoch=True, sync_dist=True)
        self.log('train_boundary_loss', boundary_loss, on_step=False, on_epoch=True, sync_dist=True)
        self.log('train_boundary_weight', torch.tensor(self.boundary_weight, device=seg_loss.device),
                 on_step=False, on_epoch=True, sync_dist=True)
        self.log('train_aux_total', aux_total_loss, on_step=False, on_epoch=True, sync_dist=True)
        for name, loss in aux_losses.items():
            self.log(f'train_aux_{name}', loss, on_step=False, on_epoch=True, sync_dist=True)

=======
        bmiou = BoundaryMIoU.compute_boundary_miou(pred_labels, y, pos)
        # 日志记录
        self.log("train_acc", self.train_acc, prog_bar=True, on_step=False, on_epoch=True, sync_dist=True)
        self.log("train_miou", self.train_miou, prog_bar=True, on_step=False, on_epoch=True, sync_dist=True)
        self.log("train_bmiou", bmiou, prog_bar=True, on_step=False, on_epoch=True, sync_dist=True)
        self.log("train_loss", total_loss, prog_bar=True, on_step=False, on_epoch=True, sync_dist=True)
        self.log("train_seg_loss", seg_loss, on_step=False, on_epoch=True, sync_dist=True)
        self.log("train_boundary_loss", boundary_loss, on_step=False, on_epoch=True, sync_dist=True)
        self.log("boundary_loss_active", float(self.boundary_loss_enabled), on_step=False, on_epoch=True, sync_dist=True)
>>>>>>> 6ef15ae9
        return total_loss

    def validation_step(self, batch, batch_idx):
        pos, x, y = batch
<<<<<<< HEAD
        B, N, _ = x.shape
        x = x.float()
        y = y.reshape(B, N).long()

        seg_pred, features, x_fused, aux_logits = self.model(x, pos, labels=y)
        seg_pred = seg_pred.transpose(2, 1)

        seg_loss = self.seg_loss(seg_pred, y)
        boundary_loss1 = self.boundary_contrast_loss(x_fused, pos, y)
        boundary_loss2 = self.boundary_contrast_loss(features, pos, y)
        boundary_loss = 0.5 * (boundary_loss1 + boundary_loss2)
        aux_total_loss, aux_losses = self._compute_aux_losses(aux_logits, y)
        total_loss = seg_loss + self.boundary_weight * boundary_loss + aux_total_loss

        self.val_acc(seg_pred, y)
        self.val_miou(seg_pred, y)
        pred_labels = torch.argmax(seg_pred, dim=1)
        bmiou = BoundaryMIoU.compute_boundary_miou(pred_labels, y, pos, k=self.bmiou_k)

        self.log('val_acc', self.val_acc, prog_bar=True, on_step=False, on_epoch=True, sync_dist=True)
        self.log('val_miou', self.val_miou, prog_bar=True, on_step=False, on_epoch=True, sync_dist=True)
        self.log('val_bmiou', bmiou, prog_bar=True, on_step=False, on_epoch=True, sync_dist=True)
        self.log('val_loss', total_loss, prog_bar=True, on_step=False, on_epoch=True, sync_dist=True)
        self.log('val_seg_loss', seg_loss, on_step=False, on_epoch=True, sync_dist=True)
        self.log('val_boundary_loss', boundary_loss, on_step=False, on_epoch=True, sync_dist=True)
        self.log('val_aux_total', aux_total_loss, on_step=False, on_epoch=True, sync_dist=True)
        for name, loss in aux_losses.items():
            self.log(f'val_aux_{name}', loss, on_step=False, on_epoch=True, sync_dist=True)
=======
        B, N, C = x.shape
        x = x.float()
        y = y.reshape(B, N).long()

        # 主模型前向传播
        seg_pred, features, x_fused = self.model(x, pos, labels=y)
        seg_pred = seg_pred.transpose(2, 1)

        # 主模型损失
        seg_loss = self.seg_loss(seg_pred, y)
        self.log("val_seg_loss", seg_loss, prog_bar=True, on_step=False, on_epoch=True, sync_dist=True)

        if self.boundary_loss_enabled:
            boundary_loss1 = self.boundary_contrast_loss(x_fused, pos, y)
            boundary_loss2 = self.boundary_contrast_loss(features, pos, y)
            boundary_loss = 0.5 * (boundary_loss1 + boundary_loss2)

            self.log("val_seg_loss", seg_loss, prog_bar=True, on_step=False, on_epoch=True, sync_dist=True)

        else:
            boundary_loss = torch.tensor(0.0, device=seg_loss.device)

        total_loss = seg_loss
        self.log("val_loss", total_loss, prog_bar=True, on_step=False, on_epoch=True, sync_dist=True)
        # 主模型指标
        self.val_acc(seg_pred, y)
        self.val_miou(seg_pred, y)
        # 主模型BMIoU
        pred_labels = torch.argmax(seg_pred, dim=1)
        bmiou = BoundaryMIoU.compute_boundary_miou(pred_labels, y, pos)

        # 主模型日志
        self.log("val_acc", self.val_acc, prog_bar=True, on_step=False, on_epoch=True, sync_dist=True)
        self.log("val_miou", self.val_miou, prog_bar=True, on_step=False, on_epoch=True, sync_dist=True)
        self.log("val_bmiou", bmiou, prog_bar=True, on_step=False, on_epoch=True, sync_dist=True)
>>>>>>> 6ef15ae9

        return total_loss

    def on_validation_epoch_end(self):
<<<<<<< HEAD
        if not self.trainer.is_global_zero or self.trainer.sanity_checking:
            return

        current_val_miou = float(self.trainer.logged_metrics.get('val_miou', 0.0))
=======
        """在验证epoch结束时检查是否启用边界损失"""
        if not self.trainer.is_global_zero:
            return
        # 获取当前验证指标
        current_val_miou = self.trainer.logged_metrics.get('val_miou', 0.0)
        current_train_miou = self.trainer.logged_metrics.get('train_miou', 0.0)

        # 更新历史记录
        self.recent_val_mious.append(float(current_val_miou))
        if len(self.recent_val_mious) > self.stability_window:
            self.recent_val_mious.pop(0)

        # 检查是否应该启用边界损失
        if not self.boundary_loss_enabled and len(self.recent_val_mious) >= self.stability_window:
            # 条件1: 验证mIoU达到阈值
            condition1 = current_val_miou >= self.enable_boundary_loss_threshold

            # 条件2: 验证mIoU稳定（标准差小于容忍度）
            miou_std = np.std(self.recent_val_mious)
            condition2 = miou_std < self.stability_tolerance

            if condition1 and condition2:
                self.boundary_loss_enabled = True
                print(f"\n{'='*60}")
                print(f"🎯 Boundary Loss ENABLED at Epoch {self.trainer.current_epoch + 1}")
                print(f"  Val mIoU: {current_val_miou:.4f} (threshold: {self.enable_boundary_loss_threshold})")
                print(f"  Stability: {miou_std:.4f} (tolerance: {self.stability_tolerance})")
                print(f"{'='*60}\n")

        # 更新最佳验证mIoU
>>>>>>> 6ef15ae9
        if current_val_miou > self.best_val_miou:
            self.best_val_miou = current_val_miou

    def test_step(self, batch, batch_idx):
        pos, x, y = batch
<<<<<<< HEAD
        B, N, _ = x.shape
        x = x.float()
        y = y.reshape(B, N).long()

        seg_pred, features, x_fused, aux_logits = self.model(x, pos, labels=y)
        seg_pred = seg_pred.transpose(2, 1)

        seg_loss = self.seg_loss(seg_pred, y)
        boundary_loss1 = self.boundary_contrast_loss(x_fused, pos, y)
        boundary_loss2 = self.boundary_contrast_loss(features, pos, y)
        boundary_loss = 0.5 * (boundary_loss1 + boundary_loss2)
        aux_total_loss, aux_losses = self._compute_aux_losses(aux_logits, y)
        total_loss = seg_loss + self.boundary_contrast_weight_max * boundary_loss + aux_total_loss
=======
        B, N, C = x.shape
        x = x.float()
        y = y.reshape(B, N).long()

        # 主模型前向传播
        seg_pred, features, x_fused = self.model(x, pos, labels=y)
        seg_pred = seg_pred.transpose(2, 1)

        # 主模型损失
        seg_loss = self.seg_loss(seg_pred, y)
        boundary_loss = self.boundary_contrast_loss(features, pos, y)
        total_loss = seg_loss + self.boundary_contrast_weight * boundary_loss
>>>>>>> 6ef15ae9

        # 主模型指标
        self.test_acc(seg_pred, y)
        self.test_miou(seg_pred, y)

        # 主模型BMIoU
        pred_labels = torch.argmax(seg_pred, dim=1)
<<<<<<< HEAD
        bmiou = BoundaryMIoU.compute_boundary_miou(pred_labels, y, pos, k=self.bmiou_k)

        self.log('test_acc', self.test_acc, prog_bar=True, on_step=False, on_epoch=True)
        self.log('test_miou', self.test_miou, prog_bar=True, on_step=False, on_epoch=True)
        self.log('test_bmiou', bmiou, prog_bar=True, on_step=False, on_epoch=True)
        self.log('test_loss', total_loss, prog_bar=True, on_step=False, on_epoch=True)
        self.log('test_boundary_loss', boundary_loss, on_step=False, on_epoch=True)
        self.log('test_aux_total', aux_total_loss, on_step=False, on_epoch=True)
        for name, loss in aux_losses.items():
            self.log(f'test_aux_{name}', loss, on_step=False, on_epoch=True)
=======
        bmiou = BoundaryMIoU.compute_boundary_miou(pred_labels, y, pos)

        # 主模型日志
        self.log("test_acc", self.test_acc, prog_bar=True, on_step=False, on_epoch=True)
        self.log("test_miou", self.test_miou, prog_bar=True, on_step=False, on_epoch=True)
        self.log("test_bmiou", bmiou, prog_bar=True, on_step=False, on_epoch=True)
        self.log("test_loss", total_loss, prog_bar=True, on_step=False, on_epoch=True)
>>>>>>> 6ef15ae9

        return total_loss

    def on_train_epoch_start(self):
<<<<<<< HEAD
        self.boundary_weight = self._current_boundary_weight()
        self.boundary_loss_enabled = self.boundary_weight > 1e-8
=======
        """训练epoch开始时重置指标"""
>>>>>>> 6ef15ae9
        self.train_acc.reset()
        self.train_miou.reset()

    def on_validation_epoch_start(self):
        """验证epoch开始时重置指标"""
        self.val_acc.reset()
        self.val_miou.reset()

    def predict_labels(self, data):
        with torch.autocast(device_type='cuda' if self.device.type == 'cuda' else 'cpu'):
            with torch.no_grad():
                pos, x, y = data
                pos = pos.unsqueeze(0).to(self.device)
                x = x.unsqueeze(0).to(self.device)
<<<<<<< HEAD
                B, N, _ = x.shape
                x = x.float()

                seg_pred, _, _, _ = self.model(x, pos, labels=y)
=======
                B, N, C = x.shape
                x = x.float()

                seg_pred, _, _ = self.model(x, pos, labels=y)
>>>>>>> 6ef15ae9
                pred_labels = torch.argmax(seg_pred, dim=1)

                return pred_labels.squeeze()

    def configure_optimizers(self):
<<<<<<< HEAD
        optimizer = torch.optim.AdamW(
            self.parameters(), lr=self.lr, betas=(0.9, 0.999), weight_decay=self.weight_decay
        )
        scheduler = torch.optim.lr_scheduler.CosineAnnealingWarmRestarts(
            optimizer,
            T_0=self.lr_restart_interval,
            T_mult=self.lr_restart_mult,
            eta_min=self.lr_min,
        )

        return {
            'optimizer': optimizer,
            'lr_scheduler': {
                'scheduler': scheduler,
                'monitor': 'train_loss',
            },
=======
        optimizer = torch.optim.Adam(self.parameters(), lr=1e-3, betas=(0.9, 0.999), weight_decay=1e-5)
        sch = torch.optim.lr_scheduler.CosineAnnealingLR(optimizer, T_max=200, eta_min=1e-5)

        return {
            "optimizer": optimizer,
            "lr_scheduler": {
                "scheduler": sch,
                "monitor": "train_loss",
            }
>>>>>>> 6ef15ae9
        }<|MERGE_RESOLUTION|>--- conflicted
+++ resolved
@@ -15,7 +15,6 @@
 from libs.pointops.functions import pointops
 
 
-<<<<<<< HEAD
 class FocalLoss(nn.Module):
     def __init__(self, weight=None, gamma: float = 2.0, reduction: str = "mean"):
         super().__init__()
@@ -45,8 +44,6 @@
         return loss
 
 
-=======
->>>>>>> 6ef15ae9
 def prepare_pointops_format(positions, batch_size):
     """
     将 [B, N, 3] 格式的位置数据转换为 pointops 需要的格式
@@ -60,11 +57,7 @@
 
 
 class BoundaryContrastiveLoss(nn.Module):
-<<<<<<< HEAD
     def __init__(self, nsample=12, temperature=0.07):
-=======
-    def __init__(self, nsample=8, temperature=0.07):
->>>>>>> 6ef15ae9
         super().__init__()
         self.nsample = nsample
         self.temperature = temperature
@@ -103,7 +96,6 @@
 
         return loss
 
-<<<<<<< HEAD
     def _detect_boundary_points_vectorized(self, labels_flat, positions_flat, offset, B, N, k=12):
         """使用 pointops 向量化检测边界点并进行邻域平滑"""
         total_points = B * N
@@ -122,26 +114,6 @@
         smoothed_ratio = 0.7 * different_ratio + 0.3 * neighbor_ratio.mean(dim=1)
 
         boundary_mask = smoothed_ratio > 0.5
-=======
-    def _detect_boundary_points_vectorized(self, labels_flat, positions_flat, offset, B, N, k=8):
-        """使用 pointops 向量化检测边界点"""
-        total_points = B * N
-
-        # 使用 pointops 进行 KNN 查询
-        neighbor_idx, _ = pointops.knnquery(k+1, positions_flat, positions_flat, offset, offset)
-        neighbor_idx = neighbor_idx[:, 1:]  # 排除自己 [total_points, k]
-
-        # 向量化计算边界点
-        # 获取邻居标签
-        neighbor_labels = labels_flat[neighbor_idx]  # [total_points, k]
-        current_labels = labels_flat.unsqueeze(1)    # [total_points, 1]
-
-        # 计算不同标签的数量
-        different_count = (neighbor_labels != current_labels).sum(dim=1)  # [total_points]
-
-        # 边界点判断：超过一半邻居标签不同
-        boundary_mask = different_count > (k / 2)
->>>>>>> 6ef15ae9
 
         return boundary_mask
 
@@ -238,7 +210,6 @@
         )
 
     @staticmethod
-<<<<<<< HEAD
     def _detect_boundary_points_vectorized(labels_flat, positions_flat, offset, k=12):
         neighbor_idx, _ = pointops.knnquery(k + 1, positions_flat, positions_flat, offset, offset)
         neighbor_idx = neighbor_idx[:, 1:]
@@ -251,20 +222,6 @@
         smoothed_ratio = 0.7 * different_ratio + 0.3 * neighbor_ratio.mean(dim=1)
 
         return smoothed_ratio > 0.45
-=======
-    def _detect_boundary_points_vectorized(labels_flat, positions_flat, offset, k=8):
-        """使用 pointops 向量化检测边界点"""
-        # 使用 pointops 进行 KNN 查询
-        neighbor_idx, _ = pointops.knnquery(k+1, positions_flat, positions_flat, offset, offset)
-        neighbor_idx = neighbor_idx[:, 1:]  # 排除自己
-
-        # 向量化边界检测
-        neighbor_labels = labels_flat[neighbor_idx]
-        current_labels = labels_flat.unsqueeze(1)
-        different_count = (neighbor_labels != current_labels).sum(dim=1)
-
-        return different_count > (k / 2)
->>>>>>> 6ef15ae9
 
     @staticmethod
     def _compute_miou_for_classes(pred_labels, true_labels, class_labels):
@@ -299,21 +256,11 @@
     ):
         super().__init__()
         self.n_scales = n_scales
-<<<<<<< HEAD
         self.logit_temperature = logit_temperature
         self.boundary_k = boundary_k
 
         self.feat_projs = nn.ModuleList([nn.Linear(dim, reduce_dim) for dim in feat_dims])
 
-=======
-
-        # 特征维度对齐
-        self.feat_projs = nn.ModuleList([
-            nn.Linear(dim, reduce_dim) for dim in feat_dims
-        ])
-
-        # 边界特征提取
->>>>>>> 6ef15ae9
         self.boundary_encoder = nn.Sequential(
             nn.Linear(boundary_feat_dim, 96),
             nn.ReLU(),
@@ -321,10 +268,6 @@
             nn.ReLU(),
         )
 
-<<<<<<< HEAD
-=======
-        # 注意力权重生成（改进版）
->>>>>>> 6ef15ae9
         self.attention = nn.Sequential(
             nn.Linear(reduce_dim + 160, 320),
             nn.ReLU(),
@@ -332,47 +275,29 @@
             nn.Linear(320, n_scales),
         )
 
-<<<<<<< HEAD
-=======
-        # 最终融合
->>>>>>> 6ef15ae9
         self.output_proj = nn.Sequential(
             nn.Linear(reduce_dim, reduce_dim),
             nn.ReLU(),
             nn.Linear(reduce_dim, reduce_dim),
         )
 
-<<<<<<< HEAD
     def extract_boundary_info(self, logits, labels, pos, use_gt: bool = True):
         if logits.dim() == 3 and logits.shape[1] != pos.shape[1]:
             logits = logits.transpose(1, 2)
 
         B, N = (labels.shape if use_gt else logits.shape[:2])
-=======
-    def extract_boundary_info(self, logits, labels, pos, use_gt=True):
-        """提取边界信息"""
-        B, N = labels.shape if use_gt else logits.shape[:2]
-
-        # 使用GT或预测标签
->>>>>>> 6ef15ae9
         target_labels = labels if use_gt else torch.argmax(logits, dim=-1)
 
         positions_flat, offset = prepare_pointops_format(pos, B)
         labels_flat = target_labels.reshape(-1)
 
-<<<<<<< HEAD
         neighbor_idx, _ = pointops.knnquery(
             self.boundary_k + 1, positions_flat, positions_flat, offset, offset
         )
-=======
-        # KNN检测边界
-        neighbor_idx, _ = pointops.knnquery(9, positions_flat, positions_flat, offset, offset)
->>>>>>> 6ef15ae9
         neighbor_idx = neighbor_idx[:, 1:]
 
         neighbor_labels = labels_flat[neighbor_idx]
         current_labels = labels_flat.unsqueeze(1)
-<<<<<<< HEAD
         diff_mask = neighbor_labels != current_labels
         different_ratio = diff_mask.float().mean(dim=1)
 
@@ -410,22 +335,10 @@
             [boundary_score, confidence, entropy, density, curvature, boundary_distance],
             dim=-1,
         )
-=======
-        different_ratio = (neighbor_labels != current_labels).float().mean(dim=1)
-        boundary_score = different_ratio.reshape(B, N)
-
-        # 预测置信度和熵
-        probs = F.softmax(logits, dim=-1)
-        confidence = probs.max(dim=-1)[0]
-        entropy = -(probs * torch.log(probs + 1e-8)).sum(dim=-1) / np.log(probs.shape[-1])
-
-        return torch.stack([boundary_score, confidence, entropy], dim=-1)  # [B, N, 3]
->>>>>>> 6ef15ae9
 
     def forward(self, feats, logits, labels, pos):
         B, N = pos.shape[:2]
 
-<<<<<<< HEAD
         if logits.dim() == 3 and logits.shape[1] != N:
             logits = logits.transpose(1, 2)
 
@@ -447,40 +360,6 @@
         output = self.output_proj(fused_feat) + global_feat
 
         return output, attn_weights
-=======
-        # 维度转换
-        if logits.dim() == 3 and logits.shape[1] != N:
-            logits = logits.transpose(1, 2)  # [B, C, N] -> [B, N, C]
-
-        # 1. 特征投影对齐
-        feats_proj = [proj(f) for proj, f in zip(self.feat_projs, feats)]  # 每个 [B, N, reduce_dim]
-        feats_stack = torch.stack(feats_proj, dim=2)  # [B, N, n_scales, reduce_dim]
-
-        # 2. 提取边界信息
-        use_gt = (labels is not None) and self.training
-        boundary_info = self.extract_boundary_info(
-            logits, labels if use_gt else None, pos, use_gt=use_gt
-        )  # [B, N, 3]
-
-        # 3. 边界特征编码
-        boundary_encoding = self.boundary_encoder(boundary_info)  # [B, N, 128]
-
-        # 4. 生成注意力权重
-        # 使用平均池化的全局特征 + 边界编码
-        global_feat = feats_stack.mean(dim=2)  # [B, N, reduce_dim]
-        attn_input = torch.cat([global_feat, boundary_encoding], dim=-1)
-        attn_weights = self.attention(attn_input)  # [B, N, n_scales]
-        attn_weights = F.softmax(attn_weights, dim=-1)
-
-        # 5. 加权融合
-        attn_weights_exp = attn_weights.unsqueeze(-1)  # [B, N, n_scales, 1]
-        fused_feat = (feats_stack * attn_weights_exp).sum(dim=2)  # [B, N, reduce_dim]
-
-        # 6. 输出投影
-        output = self.output_proj(fused_feat) + global_feat
-
-        return output, attn_weights  # 返回权重用于可视化
->>>>>>> 6ef15ae9
 
 
 class DilatedToothSegmentationNetwork(nn.Module):
@@ -505,7 +384,6 @@
 
         self.local_hidden_layer = BasicPointLayer(in_channels=24 * 3, out_channels=60)
 
-<<<<<<< HEAD
         self.dilated_edge_graph_conv_block1 = DilatedEdgeGraphConvBlock(
             in_channels=60,
             hidden_channels=60,
@@ -538,17 +416,6 @@
             dilation_k=2400,
             edge_function="local_global",
         )
-=======
-        self.dilated_edge_graph_conv_block1 = DilatedEdgeGraphConvBlock(in_channels=60, hidden_channels=60,
-                                                                        out_channels=60, k=32,
-                                                                        dilation_k=200, edge_function="local_global")
-        self.dilated_edge_graph_conv_block2 = DilatedEdgeGraphConvBlock(in_channels=60, hidden_channels=60,
-                                                                        out_channels=60, k=32,
-                                                                        dilation_k=900, edge_function="local_global")
-        self.dilated_edge_graph_conv_block3 = DilatedEdgeGraphConvBlock(in_channels=60, hidden_channels=60,
-                                                                        out_channels=60, k=32,
-                                                                        dilation_k=1800, edge_function="local_global")
->>>>>>> 6ef15ae9
 
         self.bamsf = BoundaryAwareMultiScaleFusion(
             feat_dims=[72, 60, 240],
@@ -592,17 +459,10 @@
         self.res_block2 = ResidualBasicPointLayer(
             in_channels=448, out_channels=320, hidden_channels=320
         )
-<<<<<<< HEAD
         self.out = BasicPointLayer(in_channels=320, out_channels=num_classes, is_out=True)
 
         self.dropout2 = nn.Dropout(0.1)
         self.dropout3 = nn.Dropout(0.2)
-=======
-        self.out = BasicPointLayer(in_channels=256, out_channels=num_classes, is_out=True)
-
-        self.dropout2 = nn.Dropout(0.15)
-        self.dropout3 = nn.Dropout(0.3)
->>>>>>> 6ef15ae9
 
     def forward(self, x, pos, labels=None):
         # precompute pairwise distance of points
@@ -620,7 +480,6 @@
         x_d1, _ = self.dilated_edge_graph_conv_block1(x_mid, pos, cd=cd)
         x_d2, _ = self.dilated_edge_graph_conv_block2(x_d1, pos, cd=cd)
         x_d3, _ = self.dilated_edge_graph_conv_block3(x_d2, pos, cd=cd)
-<<<<<<< HEAD
         x_d4, _ = self.dilated_edge_graph_conv_block4(x_d3, pos, cd=cd)
         x_global = torch.cat([x_d1, x_d2, x_d3, x_d4], dim=2)
 
@@ -634,17 +493,6 @@
         feats = [x_local, x_mid, x_global]
         x_fused, attn_weights = self.bamsf(feats, logits_temp, labels, pos)
         logits_fused = self.fused_aux_head(x_fused)
-=======
-        x_global = torch.cat([x_d1, x_d2, x_d3], dim=2)
-        x_temp = torch.cat([x_mid, x_d1, x_d2, x_d3], dim=2)  # [B, N, 240]
-        logits_temp = self.temp_classifier(x_temp)  # [B, N, num_classes]
-
-        # ===== 5. 边界感知多尺度融合（BAMSF）=====
-        feats = [x_local, x_mid, x_global]  # 3个不同尺度的特征
-        x_fused, attn_weights = self.bamsf(
-            feats, logits_temp, labels, pos
-        )  # [B, N, 256], [B, N, 3]
->>>>>>> 6ef15ae9
         x_fused = self.dropout2(x_fused)
 
         x = self.feature_importance(x_fused)
@@ -652,7 +500,6 @@
         features = self.res_block2(x)
         features = self.dropout3(features)
         seg_pred = self.out(features)
-<<<<<<< HEAD
 
         aux_logits = {
             "local": aux_logits_local,
@@ -793,68 +640,10 @@
 
         total_loss = seg_loss + boundary_term + aux_total_loss
 
-=======
-        return seg_pred, features, x_fused
-
-
-class LitDilatedToothSegmentationNetwork(L.LightningModule):
-    def __init__(self, boundary_contrast_weight=0.8, enable_boundary_loss_threshold=0.60,
-                 stability_window=3,
-                 stability_tolerance=0.02,
-                 max_train_val_gap=0.35):
-        super().__init__()
-        self.model = DilatedToothSegmentationNetwork(num_classes=17, feature_dim=24)
-        # 损失函数
-        self.seg_loss = nn.CrossEntropyLoss()
-        self.boundary_contrast_loss = BoundaryContrastiveLoss(nsample=8, temperature=0.07)
-        self.boundary_contrast_weight = boundary_contrast_weight
-        # 边界损失动态激活参数
-        self.enable_boundary_loss_threshold = enable_boundary_loss_threshold
-        self.boundary_loss_enabled = False
-        self.stability_window = stability_window
-        self.stability_tolerance = stability_tolerance
-        self.max_train_val_gap = max_train_val_gap
-        # 记录历史指标
-        self.recent_val_mious = []
-        self.best_val_miou = 0.0
-        # 主要指标
-        self.train_acc = tm.Accuracy(task="multiclass", num_classes=17)
-        self.val_acc = tm.Accuracy(task="multiclass", num_classes=17)
-        self.train_miou = tm.JaccardIndex(task="multiclass", num_classes=17)
-        self.val_miou = tm.JaccardIndex(task="multiclass", num_classes=17)
-        self.test_acc = tm.Accuracy(task="multiclass", num_classes=17)
-        self.test_miou = tm.JaccardIndex(task="multiclass", num_classes=17)
-
-        self.save_hyperparameters()
-
-    def training_step(self, batch, batch_idx):
-        pos, x, y = batch
-        B, N, C = x.shape
-        x = x.float()
-        y = y.reshape(B, N).long()
-        # 前向
-        seg_pred, features, x_fused = self.model(x, pos, labels=y)
-        seg_pred = seg_pred.transpose(2, 1)
-        # 计算损失
-        seg_loss = self.seg_loss(seg_pred, y)
-        # 动态决定是否使用边界损失
-        if self.boundary_loss_enabled:
-            boundary_loss1 = self.boundary_contrast_loss(x_fused, pos, y)
-            boundary_loss2 = self.boundary_contrast_loss(features, pos, y)
-            boundary_loss = 0.5 * (boundary_loss1 + boundary_loss2)
-
-            total_loss = seg_loss + self.boundary_contrast_weight * boundary_loss
-        else:
-            boundary_loss = torch.tensor(0.0, device=seg_loss.device)
-            total_loss = seg_loss
-
-        # 计算指标
->>>>>>> 6ef15ae9
         self.train_acc(seg_pred, y)
         self.train_miou(seg_pred, y)
         # 计算BMIoU
         pred_labels = torch.argmax(seg_pred, dim=1)
-<<<<<<< HEAD
         bmiou = BoundaryMIoU.compute_boundary_miou(pred_labels, y, pos, k=self.bmiou_k)
 
         self.log('train_acc', self.train_acc, prog_bar=True, on_step=False, on_epoch=True, sync_dist=True)
@@ -869,22 +658,10 @@
         for name, loss in aux_losses.items():
             self.log(f'train_aux_{name}', loss, on_step=False, on_epoch=True, sync_dist=True)
 
-=======
-        bmiou = BoundaryMIoU.compute_boundary_miou(pred_labels, y, pos)
-        # 日志记录
-        self.log("train_acc", self.train_acc, prog_bar=True, on_step=False, on_epoch=True, sync_dist=True)
-        self.log("train_miou", self.train_miou, prog_bar=True, on_step=False, on_epoch=True, sync_dist=True)
-        self.log("train_bmiou", bmiou, prog_bar=True, on_step=False, on_epoch=True, sync_dist=True)
-        self.log("train_loss", total_loss, prog_bar=True, on_step=False, on_epoch=True, sync_dist=True)
-        self.log("train_seg_loss", seg_loss, on_step=False, on_epoch=True, sync_dist=True)
-        self.log("train_boundary_loss", boundary_loss, on_step=False, on_epoch=True, sync_dist=True)
-        self.log("boundary_loss_active", float(self.boundary_loss_enabled), on_step=False, on_epoch=True, sync_dist=True)
->>>>>>> 6ef15ae9
         return total_loss
 
     def validation_step(self, batch, batch_idx):
         pos, x, y = batch
-<<<<<<< HEAD
         B, N, _ = x.shape
         x = x.float()
         y = y.reshape(B, N).long()
@@ -913,90 +690,19 @@
         self.log('val_aux_total', aux_total_loss, on_step=False, on_epoch=True, sync_dist=True)
         for name, loss in aux_losses.items():
             self.log(f'val_aux_{name}', loss, on_step=False, on_epoch=True, sync_dist=True)
-=======
-        B, N, C = x.shape
-        x = x.float()
-        y = y.reshape(B, N).long()
-
-        # 主模型前向传播
-        seg_pred, features, x_fused = self.model(x, pos, labels=y)
-        seg_pred = seg_pred.transpose(2, 1)
-
-        # 主模型损失
-        seg_loss = self.seg_loss(seg_pred, y)
-        self.log("val_seg_loss", seg_loss, prog_bar=True, on_step=False, on_epoch=True, sync_dist=True)
-
-        if self.boundary_loss_enabled:
-            boundary_loss1 = self.boundary_contrast_loss(x_fused, pos, y)
-            boundary_loss2 = self.boundary_contrast_loss(features, pos, y)
-            boundary_loss = 0.5 * (boundary_loss1 + boundary_loss2)
-
-            self.log("val_seg_loss", seg_loss, prog_bar=True, on_step=False, on_epoch=True, sync_dist=True)
-
-        else:
-            boundary_loss = torch.tensor(0.0, device=seg_loss.device)
-
-        total_loss = seg_loss
-        self.log("val_loss", total_loss, prog_bar=True, on_step=False, on_epoch=True, sync_dist=True)
-        # 主模型指标
-        self.val_acc(seg_pred, y)
-        self.val_miou(seg_pred, y)
-        # 主模型BMIoU
-        pred_labels = torch.argmax(seg_pred, dim=1)
-        bmiou = BoundaryMIoU.compute_boundary_miou(pred_labels, y, pos)
-
-        # 主模型日志
-        self.log("val_acc", self.val_acc, prog_bar=True, on_step=False, on_epoch=True, sync_dist=True)
-        self.log("val_miou", self.val_miou, prog_bar=True, on_step=False, on_epoch=True, sync_dist=True)
-        self.log("val_bmiou", bmiou, prog_bar=True, on_step=False, on_epoch=True, sync_dist=True)
->>>>>>> 6ef15ae9
 
         return total_loss
 
     def on_validation_epoch_end(self):
-<<<<<<< HEAD
         if not self.trainer.is_global_zero or self.trainer.sanity_checking:
             return
 
         current_val_miou = float(self.trainer.logged_metrics.get('val_miou', 0.0))
-=======
-        """在验证epoch结束时检查是否启用边界损失"""
-        if not self.trainer.is_global_zero:
-            return
-        # 获取当前验证指标
-        current_val_miou = self.trainer.logged_metrics.get('val_miou', 0.0)
-        current_train_miou = self.trainer.logged_metrics.get('train_miou', 0.0)
-
-        # 更新历史记录
-        self.recent_val_mious.append(float(current_val_miou))
-        if len(self.recent_val_mious) > self.stability_window:
-            self.recent_val_mious.pop(0)
-
-        # 检查是否应该启用边界损失
-        if not self.boundary_loss_enabled and len(self.recent_val_mious) >= self.stability_window:
-            # 条件1: 验证mIoU达到阈值
-            condition1 = current_val_miou >= self.enable_boundary_loss_threshold
-
-            # 条件2: 验证mIoU稳定（标准差小于容忍度）
-            miou_std = np.std(self.recent_val_mious)
-            condition2 = miou_std < self.stability_tolerance
-
-            if condition1 and condition2:
-                self.boundary_loss_enabled = True
-                print(f"\n{'='*60}")
-                print(f"🎯 Boundary Loss ENABLED at Epoch {self.trainer.current_epoch + 1}")
-                print(f"  Val mIoU: {current_val_miou:.4f} (threshold: {self.enable_boundary_loss_threshold})")
-                print(f"  Stability: {miou_std:.4f} (tolerance: {self.stability_tolerance})")
-                print(f"{'='*60}\n")
-
-        # 更新最佳验证mIoU
->>>>>>> 6ef15ae9
         if current_val_miou > self.best_val_miou:
             self.best_val_miou = current_val_miou
 
     def test_step(self, batch, batch_idx):
         pos, x, y = batch
-<<<<<<< HEAD
         B, N, _ = x.shape
         x = x.float()
         y = y.reshape(B, N).long()
@@ -1010,20 +716,6 @@
         boundary_loss = 0.5 * (boundary_loss1 + boundary_loss2)
         aux_total_loss, aux_losses = self._compute_aux_losses(aux_logits, y)
         total_loss = seg_loss + self.boundary_contrast_weight_max * boundary_loss + aux_total_loss
-=======
-        B, N, C = x.shape
-        x = x.float()
-        y = y.reshape(B, N).long()
-
-        # 主模型前向传播
-        seg_pred, features, x_fused = self.model(x, pos, labels=y)
-        seg_pred = seg_pred.transpose(2, 1)
-
-        # 主模型损失
-        seg_loss = self.seg_loss(seg_pred, y)
-        boundary_loss = self.boundary_contrast_loss(features, pos, y)
-        total_loss = seg_loss + self.boundary_contrast_weight * boundary_loss
->>>>>>> 6ef15ae9
 
         # 主模型指标
         self.test_acc(seg_pred, y)
@@ -1031,7 +723,6 @@
 
         # 主模型BMIoU
         pred_labels = torch.argmax(seg_pred, dim=1)
-<<<<<<< HEAD
         bmiou = BoundaryMIoU.compute_boundary_miou(pred_labels, y, pos, k=self.bmiou_k)
 
         self.log('test_acc', self.test_acc, prog_bar=True, on_step=False, on_epoch=True)
@@ -1042,25 +733,12 @@
         self.log('test_aux_total', aux_total_loss, on_step=False, on_epoch=True)
         for name, loss in aux_losses.items():
             self.log(f'test_aux_{name}', loss, on_step=False, on_epoch=True)
-=======
-        bmiou = BoundaryMIoU.compute_boundary_miou(pred_labels, y, pos)
-
-        # 主模型日志
-        self.log("test_acc", self.test_acc, prog_bar=True, on_step=False, on_epoch=True)
-        self.log("test_miou", self.test_miou, prog_bar=True, on_step=False, on_epoch=True)
-        self.log("test_bmiou", bmiou, prog_bar=True, on_step=False, on_epoch=True)
-        self.log("test_loss", total_loss, prog_bar=True, on_step=False, on_epoch=True)
->>>>>>> 6ef15ae9
 
         return total_loss
 
     def on_train_epoch_start(self):
-<<<<<<< HEAD
         self.boundary_weight = self._current_boundary_weight()
         self.boundary_loss_enabled = self.boundary_weight > 1e-8
-=======
-        """训练epoch开始时重置指标"""
->>>>>>> 6ef15ae9
         self.train_acc.reset()
         self.train_miou.reset()
 
@@ -1075,23 +753,15 @@
                 pos, x, y = data
                 pos = pos.unsqueeze(0).to(self.device)
                 x = x.unsqueeze(0).to(self.device)
-<<<<<<< HEAD
                 B, N, _ = x.shape
                 x = x.float()
 
                 seg_pred, _, _, _ = self.model(x, pos, labels=y)
-=======
-                B, N, C = x.shape
-                x = x.float()
-
-                seg_pred, _, _ = self.model(x, pos, labels=y)
->>>>>>> 6ef15ae9
                 pred_labels = torch.argmax(seg_pred, dim=1)
 
                 return pred_labels.squeeze()
 
     def configure_optimizers(self):
-<<<<<<< HEAD
         optimizer = torch.optim.AdamW(
             self.parameters(), lr=self.lr, betas=(0.9, 0.999), weight_decay=self.weight_decay
         )
@@ -1108,15 +778,4 @@
                 'scheduler': scheduler,
                 'monitor': 'train_loss',
             },
-=======
-        optimizer = torch.optim.Adam(self.parameters(), lr=1e-3, betas=(0.9, 0.999), weight_decay=1e-5)
-        sch = torch.optim.lr_scheduler.CosineAnnealingLR(optimizer, T_max=200, eta_min=1e-5)
-
-        return {
-            "optimizer": optimizer,
-            "lr_scheduler": {
-                "scheduler": sch,
-                "monitor": "train_loss",
-            }
->>>>>>> 6ef15ae9
         }