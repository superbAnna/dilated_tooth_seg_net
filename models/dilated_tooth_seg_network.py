import lightning as L
import torch.nn.functional as F
import torch
import torchmetrics as tm
import numpy as np
from torch import nn
from models.layer import (
    BasicPointLayer,
    EdgeGraphConvBlock,
    DilatedEdgeGraphConvBlock,
    ResidualBasicPointLayer,
    PointFeatureImportance,
    STNkd,
)
from libs.pointops.functions import pointops


class FocalLoss(nn.Module):
    def __init__(self, weight=None, gamma: float = 2.0, reduction: str = "mean"):
        super().__init__()
        if weight is not None:
            self.register_buffer("weight", weight.clone())
        else:
            self.weight = None
        self.gamma = gamma
        self.reduction = reduction

    def forward(self, logits, targets):
        # logits: [B, C, N], targets: [B, N]
        ce_loss = F.cross_entropy(
            logits,
            targets,
            weight=getattr(self, "weight", None),
            reduction="none",
        )
        probs = torch.softmax(logits, dim=1)
        target_probs = torch.gather(probs, 1, targets.unsqueeze(1)).squeeze(1)
        modulating = (1.0 - target_probs).clamp(min=1e-6) ** self.gamma
        loss = modulating * ce_loss
        if self.reduction == "mean":
            return loss.mean()
        if self.reduction == "sum":
            return loss.sum()
        return loss


def prepare_pointops_format(positions, batch_size):
    """
    将 [B, N, 3] 格式的位置数据转换为 pointops 需要的格式
    """
    B, N, _ = positions.shape
    # 重塑为 [B*N, 3]
    positions_flat = positions.reshape(-1, 3).contiguous()
    # 创建 offset: [0, N, 2*N, ..., B*N]
    offset = torch.arange(0, (B+1)*N, N, dtype=torch.int32, device=positions.device)
    return positions_flat, offset


class BoundaryContrastiveLoss(nn.Module):
    def __init__(self, nsample=12, temperature=0.07):
        super().__init__()
        self.nsample = nsample
        self.temperature = temperature

    def forward(self, features, positions, labels):
        """
        Args:
            features: [B, N, C] 特征
            positions: [B, N, 3] 位置
            labels: [B, N] 标签
        """
        B, N, C = features.shape
        # 准备 pointops 格式
        positions_flat, offset = prepare_pointops_format(positions, B)
        labels_flat = labels.reshape(-1)  # [B*N]
        features_flat = features.reshape(-1, C)  # [B*N, C]

        # 一次性检测所有边界点
        boundary_mask = self._detect_boundary_points_vectorized(
            labels_flat, positions_flat, offset, B, N, k=self.nsample
        )

        if not boundary_mask.any():
<<<<<<< HEAD
            return features.new_zeros((), requires_grad=True)
=======
            return torch.tensor(0.0, device=features.device, requires_grad=True)
>>>>>>> 43efab2d

        # 获取边界点
        boundary_indices = torch.where(boundary_mask)[0]
        boundary_features = features_flat[boundary_indices]
        boundary_labels = labels_flat[boundary_indices]
        boundary_positions = positions_flat[boundary_indices]

        # 计算边界点间的对比损失
        loss = self._compute_contrastive_loss_vectorized(
            boundary_features, boundary_labels, boundary_positions
        )

        return loss

    def _detect_boundary_points_vectorized(self, labels_flat, positions_flat, offset, B, N, k=12):
        """使用 pointops 向量化检测边界点并进行邻域平滑"""
        total_points = B * N

        neighbor_idx, _ = pointops.knnquery(k + 1, positions_flat, positions_flat, offset, offset)
        neighbor_idx = neighbor_idx[:, 1:]

        neighbor_labels = labels_flat[neighbor_idx]
        current_labels = labels_flat.unsqueeze(1)

        diff_mask = neighbor_labels != current_labels
        different_ratio = diff_mask.float().mean(dim=1)

        # 几何相似度平滑：考虑邻居的差异比率，抑制孤立噪声
        neighbor_ratio = different_ratio[neighbor_idx]
        smoothed_ratio = 0.7 * different_ratio + 0.3 * neighbor_ratio.mean(dim=1)

        boundary_mask = smoothed_ratio > 0.5

        return boundary_mask

    def _compute_contrastive_loss_vectorized(self, boundary_features, boundary_labels, boundary_positions):
        """向量化计算对比损失"""
        M = boundary_features.shape[0]
        if M < 2:
<<<<<<< HEAD
            return boundary_features.new_zeros((), requires_grad=True)
=======
            return torch.tensor(0.0, device=boundary_features.device, requires_grad=True)
>>>>>>> 43efab2d

        # 准备单批次 offset
        offset_single = torch.tensor([0, M], dtype=torch.int32, device=boundary_positions.device)

        # 获取边界点之间的邻居
        neighbor_idx, _ = pointops.knnquery(
            min(self.nsample, M-1), boundary_positions, boundary_positions,
            offset_single, offset_single
        )

<<<<<<< HEAD
        # 特征归一化并避免零向量导致的 NaN
        boundary_features = F.normalize(boundary_features, dim=-1, eps=1e-6)
=======
        # 特征归一化
        boundary_features = F.normalize(boundary_features, dim=-1)
>>>>>>> 43efab2d

        # 向量化计算相似度
        anchor_features = boundary_features.unsqueeze(1)  # [M, 1, C]
        neighbor_features = boundary_features[neighbor_idx]  # [M, K, C]

        # 计算相似度矩阵
        sim_matrix = torch.sum(anchor_features * neighbor_features, dim=-1) / self.temperature  # [M, K]

        # 计算正样本mask
        anchor_labels = boundary_labels.unsqueeze(1)  # [M, 1]
        neighbor_labels = boundary_labels[neighbor_idx]  # [M, K]
        pos_mask = (anchor_labels == neighbor_labels)  # [M, K]

        # 过滤掉没有正负样本对比的点
        has_pos = pos_mask.any(dim=1)
        has_neg = (~pos_mask).any(dim=1)
        valid_mask = has_pos & has_neg

        if not valid_mask.any():
<<<<<<< HEAD
            return boundary_features.new_zeros((), requires_grad=True)
=======
            return torch.tensor(0.0, device=boundary_features.device, requires_grad=True)
>>>>>>> 43efab2d

        # 只计算有效点的损失
        sim_matrix = sim_matrix[valid_mask]  # [V, K]
        pos_mask = pos_mask[valid_mask]      # [V, K]

        # 计算 InfoNCE 损失
        exp_sim = torch.exp(sim_matrix)
        pos_exp = (exp_sim * pos_mask.float()).sum(dim=1)
        all_exp = exp_sim.sum(dim=1)

        loss = -torch.log(pos_exp / all_exp + 1e-8)
<<<<<<< HEAD
        loss = loss.mean()
        if torch.isnan(loss) or torch.isinf(loss):
            return torch.zeros(
                (),
                device=boundary_features.device,
                dtype=boundary_features.dtype,
                requires_grad=True,
            )
        return loss
=======
        return loss.mean()
>>>>>>> 43efab2d


# Bmiou
class BoundaryMIoU:
    @staticmethod
    def compute_boundary_miou(pred_labels, true_labels, positions, k=12):
        """
        计算边界点的MIoU
        Args:
            pred_labels: [B, N] 预测标签
            true_labels: [B, N] 真实标签
            positions: [B, N, 3] 位置信息
        """
        B, N = pred_labels.shape

        # 准备 pointops 格式
        positions_flat, offset = prepare_pointops_format(positions, B)
        pred_labels_flat = pred_labels.reshape(-1)
        true_labels_flat = true_labels.reshape(-1)

        # 向量化检测边界点
        boundary_mask = BoundaryMIoU._detect_boundary_points_vectorized(
            true_labels_flat, positions_flat, offset, k
        )

        if not boundary_mask.any():
            return torch.tensor(0.0, device=pred_labels.device)

        # 获取边界点的标签
        boundary_pred = pred_labels_flat[boundary_mask]
        boundary_true = true_labels_flat[boundary_mask]

        # 计算边界点的类别范围
        unique_true_labels = torch.unique(boundary_true)

        if len(unique_true_labels) <= 1:
            return torch.tensor(0.0, device=pred_labels.device)

        # 计算MIoU
        return BoundaryMIoU._compute_miou_for_classes(
            boundary_pred, boundary_true, unique_true_labels
        )

    @staticmethod
    def _detect_boundary_points_vectorized(labels_flat, positions_flat, offset, k=12):
        neighbor_idx, _ = pointops.knnquery(k + 1, positions_flat, positions_flat, offset, offset)
        neighbor_idx = neighbor_idx[:, 1:]

        neighbor_labels = labels_flat[neighbor_idx]
        current_labels = labels_flat.unsqueeze(1)
        diff_mask = neighbor_labels != current_labels
        different_ratio = diff_mask.float().mean(dim=1)
        neighbor_ratio = different_ratio[neighbor_idx]
        smoothed_ratio = 0.7 * different_ratio + 0.3 * neighbor_ratio.mean(dim=1)

        return smoothed_ratio > 0.45

    @staticmethod
    def _compute_miou_for_classes(pred_labels, true_labels, class_labels):
        """计算指定类别的MIoU"""
        ious = []

        for cls in class_labels:
            pred_mask = (pred_labels == cls)
            true_mask = (true_labels == cls)

            intersection = (pred_mask & true_mask).sum().float()
            union = (pred_mask | true_mask).sum().float()

            if union > 0:
                iou = intersection / union
                ious.append(iou)

        return torch.stack(ious).mean() if ious else torch.tensor(0.0, device=pred_labels.device)


class BoundaryAwareMultiScaleFusion(nn.Module):
    """改进版边界感知多尺度融合模块"""

    def __init__(
        self,
        feat_dims,
        n_scales: int = 3,
        reduce_dim: int = 320,
        boundary_feat_dim: int = 6,
        logit_temperature: float = 0.75,
        boundary_k: int = 12,
    ):
        super().__init__()
        self.n_scales = n_scales
        self.logit_temperature = logit_temperature
        self.boundary_k = boundary_k

        self.feat_projs = nn.ModuleList([nn.Linear(dim, reduce_dim) for dim in feat_dims])

        self.boundary_encoder = nn.Sequential(
            nn.Linear(boundary_feat_dim, 96),
            nn.ReLU(),
            nn.Linear(96, 160),
            nn.ReLU(),
        )

        self.attention = nn.Sequential(
            nn.Linear(reduce_dim + 160, 320),
            nn.ReLU(),
            nn.Dropout(0.1),
            nn.Linear(320, n_scales),
        )

        self.output_proj = nn.Sequential(
            nn.Linear(reduce_dim, reduce_dim),
            nn.ReLU(),
            nn.Linear(reduce_dim, reduce_dim),
        )

    def extract_boundary_info(self, logits, labels, pos, use_gt: bool = True):
        if logits.dim() == 3 and logits.shape[1] != pos.shape[1]:
            logits = logits.transpose(1, 2)

        B, N = (labels.shape if use_gt else logits.shape[:2])
        target_labels = labels if use_gt else torch.argmax(logits, dim=-1)

        positions_flat, offset = prepare_pointops_format(pos, B)
        labels_flat = target_labels.reshape(-1)

        neighbor_idx, _ = pointops.knnquery(
            self.boundary_k + 1, positions_flat, positions_flat, offset, offset
        )
        neighbor_idx = neighbor_idx[:, 1:]

        neighbor_labels = labels_flat[neighbor_idx]
        current_labels = labels_flat.unsqueeze(1)
        diff_mask = neighbor_labels != current_labels
        different_ratio = diff_mask.float().mean(dim=1)

        neighbor_positions = positions_flat[neighbor_idx]
        center_positions = positions_flat.unsqueeze(1)
        neighbor_vec = neighbor_positions - center_positions
        distances = torch.linalg.norm(neighbor_vec, dim=-1)

        same_label_mask = (~diff_mask).float()
        same_label_dist = (
            (distances * same_label_mask).sum(dim=1)
            / (same_label_mask.sum(dim=1) + 1e-6)
        )
        boundary_distance = (
            torch.where(diff_mask, distances, torch.full_like(distances, float("inf"))).min(dim=1).values
        )
        boundary_distance = torch.where(
            torch.isfinite(boundary_distance), boundary_distance, same_label_dist
        )

        density = 1.0 / (distances.mean(dim=1) + 1e-6)
        curvature = distances.std(dim=1) / (distances.mean(dim=1) + 1e-6)

        logits_scaled = logits / self.logit_temperature
        probs = F.softmax(logits_scaled, dim=-1)
        confidence = probs.max(dim=-1)[0]
        entropy = -(probs * torch.log(probs + 1e-8)).sum(dim=-1) / np.log(probs.shape[-1])

        boundary_score = different_ratio.reshape(B, N)
        density = density.reshape(B, N)
        curvature = curvature.reshape(B, N)
        boundary_distance = boundary_distance.reshape(B, N)

<<<<<<< HEAD
        boundary_info = torch.stack(
            [boundary_score, confidence, entropy, density, curvature, boundary_distance],
            dim=-1,
        )
        boundary_info = torch.nan_to_num(boundary_info, nan=0.0, posinf=0.0, neginf=0.0)
        return boundary_info
=======
        return torch.stack(
            [boundary_score, confidence, entropy, density, curvature, boundary_distance],
            dim=-1,
        )
>>>>>>> 43efab2d

    def forward(self, feats, logits, labels, pos):
        B, N = pos.shape[:2]

        if logits.dim() == 3 and logits.shape[1] != N:
            logits = logits.transpose(1, 2)

        feats_proj = [proj(f) for proj, f in zip(self.feat_projs, feats)]
        feats_stack = torch.stack(feats_proj, dim=2)

        use_gt = (labels is not None) and self.training
        boundary_info = self.extract_boundary_info(
            logits, labels if use_gt else None, pos, use_gt=use_gt
        )

        boundary_encoding = self.boundary_encoder(boundary_info)

        global_feat = feats_stack.mean(dim=2)
        attn_input = torch.cat([global_feat, boundary_encoding], dim=-1)
        attn_weights = F.softmax(self.attention(attn_input), dim=-1)
<<<<<<< HEAD
        attn_weights = torch.nan_to_num(attn_weights, nan=0.0, posinf=0.0, neginf=0.0)

        fused_feat = (feats_stack * attn_weights.unsqueeze(-1)).sum(dim=2)
        output = self.output_proj(fused_feat) + global_feat
        output = torch.nan_to_num(output, nan=0.0, posinf=0.0, neginf=0.0)
=======

        fused_feat = (feats_stack * attn_weights.unsqueeze(-1)).sum(dim=2)
        output = self.output_proj(fused_feat) + global_feat
>>>>>>> 43efab2d

        return output, attn_weights


class DilatedToothSegmentationNetwork(nn.Module):
    def __init__(self, num_classes=17, feature_dim=24):
        """
        :param num_classes: Number of classes to predict
        """
        super(DilatedToothSegmentationNetwork, self).__init__()
        self.num_classes = num_classes

        self.stnkd = STNkd(k=24)

        self.edge_graph_conv_block1 = EdgeGraphConvBlock(in_channels=feature_dim, out_channels=24, k=32,
                                                         hidden_channels=24,
                                                         edge_function="local_global")
        self.edge_graph_conv_block2 = EdgeGraphConvBlock(in_channels=24, out_channels=24, k=32,
                                                         hidden_channels=24,
                                                         edge_function="local_global")
        self.edge_graph_conv_block3 = EdgeGraphConvBlock(in_channels=24, out_channels=24, k=32,
                                                         hidden_channels=24,
                                                         edge_function="local_global")

        self.local_hidden_layer = BasicPointLayer(in_channels=24 * 3, out_channels=60)

        self.dilated_edge_graph_conv_block1 = DilatedEdgeGraphConvBlock(
            in_channels=60,
            hidden_channels=60,
            out_channels=60,
            k=32,
            dilation_k=200,
            edge_function="local_global",
        )
        self.dilated_edge_graph_conv_block2 = DilatedEdgeGraphConvBlock(
            in_channels=60,
            hidden_channels=60,
            out_channels=60,
            k=32,
            dilation_k=900,
            edge_function="local_global",
        )
        self.dilated_edge_graph_conv_block3 = DilatedEdgeGraphConvBlock(
            in_channels=60,
            hidden_channels=60,
            out_channels=60,
            k=32,
            dilation_k=1800,
            edge_function="local_global",
        )
        self.dilated_edge_graph_conv_block4 = DilatedEdgeGraphConvBlock(
            in_channels=60,
            hidden_channels=60,
            out_channels=60,
            k=32,
            dilation_k=2400,
            edge_function="local_global",
        )

        self.bamsf = BoundaryAwareMultiScaleFusion(
            feat_dims=[72, 60, 240],
            n_scales=3,
            reduce_dim=320,
        )

        self.temp_classifier = nn.Sequential(
            nn.Linear(300, 160),
            nn.LayerNorm(160),
            nn.ReLU(),
            nn.Dropout(0.15),
            nn.Linear(160, num_classes),
        )

        self.local_aux_head = nn.Sequential(
            nn.Linear(72, 128),
            nn.ReLU(),
            nn.Linear(128, num_classes),
        )
        self.mid_aux_head = nn.Sequential(
            nn.Linear(60, 128),
            nn.ReLU(),
            nn.Linear(128, num_classes),
        )
        self.global_aux_head = nn.Sequential(
            nn.Linear(240, 160),
            nn.ReLU(),
            nn.Linear(160, num_classes),
        )
        self.fused_aux_head = nn.Sequential(
            nn.Linear(320, 160),
            nn.ReLU(),
            nn.Linear(160, num_classes),
        )

        self.feature_importance = PointFeatureImportance(in_channels=320)
        self.res_block1 = ResidualBasicPointLayer(
            in_channels=320, out_channels=448, hidden_channels=448
        )
        self.res_block2 = ResidualBasicPointLayer(
            in_channels=448, out_channels=320, hidden_channels=320
        )
        self.out = BasicPointLayer(in_channels=320, out_channels=num_classes, is_out=True)

        self.dropout2 = nn.Dropout(0.1)
        self.dropout3 = nn.Dropout(0.2)

    def forward(self, x, pos, labels=None):
        # precompute pairwise distance of points
        cd = torch.cdist(pos, pos)
        x = self.stnkd(x)
        # 局部特征
        x1, _ = self.edge_graph_conv_block1(x, pos)
        x2, _ = self.edge_graph_conv_block2(x1)
        x3, _ = self.edge_graph_conv_block3(x2)

        x_local = torch.cat([x1, x2, x3], dim=2)

        x_mid = self.local_hidden_layer(x_local)

        x_d1, _ = self.dilated_edge_graph_conv_block1(x_mid, pos, cd=cd)
        x_d2, _ = self.dilated_edge_graph_conv_block2(x_d1, pos, cd=cd)
        x_d3, _ = self.dilated_edge_graph_conv_block3(x_d2, pos, cd=cd)
        x_d4, _ = self.dilated_edge_graph_conv_block4(x_d3, pos, cd=cd)
        x_global = torch.cat([x_d1, x_d2, x_d3, x_d4], dim=2)

        aux_logits_local = self.local_aux_head(x_local)
        aux_logits_mid = self.mid_aux_head(x_mid)
        aux_logits_global = self.global_aux_head(x_global)

        x_temp = torch.cat([x_mid, x_d1, x_d2, x_d3, x_d4], dim=2)  # [B, N, 300]
        logits_temp = self.temp_classifier(x_temp)

        feats = [x_local, x_mid, x_global]
        x_fused, attn_weights = self.bamsf(feats, logits_temp, labels, pos)
<<<<<<< HEAD
        x_fused = torch.nan_to_num(x_fused, nan=0.0, posinf=0.0, neginf=0.0)
=======
>>>>>>> 43efab2d
        logits_fused = self.fused_aux_head(x_fused)
        x_fused = self.dropout2(x_fused)

        x = self.feature_importance(x_fused)
        x = self.res_block1(x)
        features = self.res_block2(x)
        features = torch.nan_to_num(features, nan=0.0, posinf=0.0, neginf=0.0)
        features = self.dropout3(features)
        seg_pred = self.out(features)
<<<<<<< HEAD
        seg_pred = torch.nan_to_num(seg_pred, nan=0.0, posinf=0.0, neginf=0.0)

        aux_logits = {
            "local": aux_logits_local,
            "mid": aux_logits_mid,
            "global": aux_logits_global,
            "temp": logits_temp,
            "fused": logits_fused,
        }

        return seg_pred, features, x_fused, aux_logits



=======

        aux_logits = {
            "local": aux_logits_local,
            "mid": aux_logits_mid,
            "global": aux_logits_global,
            "temp": logits_temp,
            "fused": logits_fused,
        }

        return seg_pred, features, x_fused, aux_logits



>>>>>>> 43efab2d
class LitDilatedToothSegmentationNetwork(L.LightningModule):
    def __init__(
        self,
        boundary_contrast_weight: float = 1.2,
        boundary_warmup_epochs: int = 10,
        aux_local_weight: float = 0.2,
        aux_mid_weight: float = 0.2,
        aux_global_weight: float = 0.25,
        aux_temp_weight: float = 0.15,
        aux_fused_weight: float = 0.3,
        class_weights=None,
        use_focal_loss: bool = False,
        focal_gamma: float = 1.5,
        boundary_contrast_nsample: int = 12,
        boundary_contrast_temperature: float = 0.07,
        bmiou_k: int = 12,
        lr: float = 1e-3,
        lr_min: float = 1e-5,
        lr_restart_interval: int = 50,
        lr_restart_mult: int = 2,
        weight_decay: float = 1e-4,
    ):
        super().__init__()
        self.model = DilatedToothSegmentationNetwork(num_classes=17, feature_dim=24)
        self.bmiou_k = bmiou_k
<<<<<<< HEAD

        if class_weights is not None:
            weight_tensor = torch.tensor(class_weights, dtype=torch.float)
            self.register_buffer('class_weight_tensor', weight_tensor)
            weight_for_losses = self.class_weight_tensor
        else:
            self.class_weight_tensor = None
            weight_for_losses = None

=======

        if class_weights is not None:
            weight_tensor = torch.tensor(class_weights, dtype=torch.float)
            self.register_buffer('class_weight_tensor', weight_tensor)
            weight_for_losses = self.class_weight_tensor
        else:
            self.class_weight_tensor = None
            weight_for_losses = None

>>>>>>> 43efab2d
        if use_focal_loss:
            self.seg_loss = FocalLoss(weight=weight_for_losses, gamma=focal_gamma)
        else:
            self.seg_loss = nn.CrossEntropyLoss(weight=weight_for_losses)
        self.aux_loss = nn.CrossEntropyLoss(weight=weight_for_losses)

        self.boundary_contrast_loss = BoundaryContrastiveLoss(
            nsample=boundary_contrast_nsample, temperature=boundary_contrast_temperature
        )
        self.boundary_contrast_weight_max = boundary_contrast_weight
        self.boundary_warmup_epochs = max(1, boundary_warmup_epochs)
        self.boundary_weight = 0.0
        self.boundary_loss_enabled = False

        self.aux_weights = {
            'local': aux_local_weight,
            'mid': aux_mid_weight,
            'global': aux_global_weight,
            'temp': aux_temp_weight,
            'fused': aux_fused_weight,
        }

        self.lr = lr
        self.lr_min = lr_min
        self.lr_restart_interval = lr_restart_interval
        self.lr_restart_mult = lr_restart_mult
        self.weight_decay = weight_decay

        self.train_acc = tm.Accuracy(task='multiclass', num_classes=17)
        self.val_acc = tm.Accuracy(task='multiclass', num_classes=17)
        self.test_acc = tm.Accuracy(task='multiclass', num_classes=17)
        self.train_miou = tm.JaccardIndex(task='multiclass', num_classes=17)
        self.val_miou = tm.JaccardIndex(task='multiclass', num_classes=17)
        self.test_miou = tm.JaccardIndex(task='multiclass', num_classes=17)

        self.best_val_miou = 0.0

        self.save_hyperparameters({
            'boundary_contrast_weight': boundary_contrast_weight,
            'boundary_warmup_epochs': boundary_warmup_epochs,
            'aux_local_weight': aux_local_weight,
            'aux_mid_weight': aux_mid_weight,
            'aux_global_weight': aux_global_weight,
            'aux_temp_weight': aux_temp_weight,
            'aux_fused_weight': aux_fused_weight,
            'use_focal_loss': use_focal_loss,
            'focal_gamma': focal_gamma,
            'boundary_contrast_nsample': boundary_contrast_nsample,
            'boundary_contrast_temperature': boundary_contrast_temperature,
            'bmiou_k': bmiou_k,
            'lr': lr,
            'lr_min': lr_min,
            'lr_restart_interval': lr_restart_interval,
            'lr_restart_mult': lr_restart_mult,
            'weight_decay': weight_decay,
        })

    def _current_boundary_weight(self) -> float:
<<<<<<< HEAD
        progress = min(1.0, max(0.0, self.current_epoch / self.boundary_warmup_epochs))
=======
        progress = min(1.0, (self.current_epoch + 1) / self.boundary_warmup_epochs)
>>>>>>> 43efab2d
        return self.boundary_contrast_weight_max * progress

    def _compute_aux_losses(self, aux_logits, targets):
        aux_losses = {}
<<<<<<< HEAD
        first_tensor = next(iter(aux_logits.values()))
        total = torch.zeros((), device=targets.device, dtype=first_tensor.dtype)
=======
        total = 0.0
>>>>>>> 43efab2d
        for name, weight in self.aux_weights.items():
            if weight <= 0:
                continue
            logits = aux_logits[name].transpose(2, 1)
            loss = self.aux_loss(logits, targets)
            aux_losses[name] = loss
            total = total + weight * loss
        return total, aux_losses

    def training_step(self, batch, batch_idx):
        pos, x, y = batch
        B, N, _ = x.shape
        x = x.float()
        y = y.reshape(B, N).long()

        seg_pred, features, x_fused, aux_logits = self.model(x, pos, labels=y)
        seg_pred = seg_pred.transpose(2, 1)

        seg_loss = self.seg_loss(seg_pred, y)

<<<<<<< HEAD
        boundary_loss = seg_loss.new_zeros(())
        boundary_term = seg_loss.new_zeros(())
        if self.boundary_loss_enabled:
            boundary_loss1 = self.boundary_contrast_loss(x_fused, pos, y)
            boundary_loss2 = self.boundary_contrast_loss(features, pos, y)
            boundary_loss = 0.5 * (boundary_loss1 + boundary_loss2)
            if torch.isfinite(boundary_loss):
                boundary_term = self.boundary_weight * boundary_loss
            else:
                boundary_loss = seg_loss.new_zeros(())
=======
        boundary_loss1 = self.boundary_contrast_loss(x_fused, pos, y)
        boundary_loss2 = self.boundary_contrast_loss(features, pos, y)
        boundary_loss = 0.5 * (boundary_loss1 + boundary_loss2)
        boundary_term = self.boundary_weight * boundary_loss
>>>>>>> 43efab2d

        aux_total_loss, aux_losses = self._compute_aux_losses(aux_logits, y)

        total_loss = seg_loss + boundary_term + aux_total_loss

        self.train_acc(seg_pred, y)
        self.train_miou(seg_pred, y)
        # 计算BMIoU
        pred_labels = torch.argmax(seg_pred, dim=1)
        bmiou = BoundaryMIoU.compute_boundary_miou(pred_labels, y, pos, k=self.bmiou_k)

        self.log('train_acc', self.train_acc, prog_bar=True, on_step=False, on_epoch=True, sync_dist=True)
        self.log('train_miou', self.train_miou, prog_bar=True, on_step=False, on_epoch=True, sync_dist=True)
        self.log('train_bmiou', bmiou, prog_bar=True, on_step=False, on_epoch=True, sync_dist=True)
        self.log('train_loss', total_loss, prog_bar=True, on_step=False, on_epoch=True, sync_dist=True)
        self.log('train_seg_loss', seg_loss, on_step=False, on_epoch=True, sync_dist=True)
        self.log('train_boundary_loss', boundary_loss, on_step=False, on_epoch=True, sync_dist=True)
        self.log('train_boundary_weight', torch.tensor(self.boundary_weight, device=seg_loss.device),
                 on_step=False, on_epoch=True, sync_dist=True)
        self.log('train_aux_total', aux_total_loss, on_step=False, on_epoch=True, sync_dist=True)
        for name, loss in aux_losses.items():
            self.log(f'train_aux_{name}', loss, on_step=False, on_epoch=True, sync_dist=True)

        return total_loss

    def validation_step(self, batch, batch_idx):
        pos, x, y = batch
        B, N, _ = x.shape
        x = x.float()
        y = y.reshape(B, N).long()

        seg_pred, features, x_fused, aux_logits = self.model(x, pos, labels=y)
        seg_pred = seg_pred.transpose(2, 1)

        seg_loss = self.seg_loss(seg_pred, y)
        boundary_loss1 = self.boundary_contrast_loss(x_fused, pos, y)
        boundary_loss2 = self.boundary_contrast_loss(features, pos, y)
        boundary_loss = 0.5 * (boundary_loss1 + boundary_loss2)
<<<<<<< HEAD
        if not torch.isfinite(boundary_loss):
            boundary_loss = seg_loss.new_zeros(())
=======
>>>>>>> 43efab2d
        aux_total_loss, aux_losses = self._compute_aux_losses(aux_logits, y)
        total_loss = seg_loss + self.boundary_weight * boundary_loss + aux_total_loss

        self.val_acc(seg_pred, y)
        self.val_miou(seg_pred, y)
        pred_labels = torch.argmax(seg_pred, dim=1)
        bmiou = BoundaryMIoU.compute_boundary_miou(pred_labels, y, pos, k=self.bmiou_k)

        self.log('val_acc', self.val_acc, prog_bar=True, on_step=False, on_epoch=True, sync_dist=True)
        self.log('val_miou', self.val_miou, prog_bar=True, on_step=False, on_epoch=True, sync_dist=True)
        self.log('val_bmiou', bmiou, prog_bar=True, on_step=False, on_epoch=True, sync_dist=True)
        self.log('val_loss', total_loss, prog_bar=True, on_step=False, on_epoch=True, sync_dist=True)
        self.log('val_seg_loss', seg_loss, on_step=False, on_epoch=True, sync_dist=True)
        self.log('val_boundary_loss', boundary_loss, on_step=False, on_epoch=True, sync_dist=True)
        self.log('val_aux_total', aux_total_loss, on_step=False, on_epoch=True, sync_dist=True)
        for name, loss in aux_losses.items():
            self.log(f'val_aux_{name}', loss, on_step=False, on_epoch=True, sync_dist=True)

        return total_loss

    def on_validation_epoch_end(self):
        if not self.trainer.is_global_zero or self.trainer.sanity_checking:
            return

        current_val_miou = float(self.trainer.logged_metrics.get('val_miou', 0.0))
        if current_val_miou > self.best_val_miou:
            self.best_val_miou = current_val_miou

    def test_step(self, batch, batch_idx):
        pos, x, y = batch
        B, N, _ = x.shape
        x = x.float()
        y = y.reshape(B, N).long()

        seg_pred, features, x_fused, aux_logits = self.model(x, pos, labels=y)
        seg_pred = seg_pred.transpose(2, 1)

        seg_loss = self.seg_loss(seg_pred, y)
        boundary_loss1 = self.boundary_contrast_loss(x_fused, pos, y)
        boundary_loss2 = self.boundary_contrast_loss(features, pos, y)
        boundary_loss = 0.5 * (boundary_loss1 + boundary_loss2)
<<<<<<< HEAD
        if not torch.isfinite(boundary_loss):
            boundary_loss = seg_loss.new_zeros(())
=======
>>>>>>> 43efab2d
        aux_total_loss, aux_losses = self._compute_aux_losses(aux_logits, y)
        total_loss = seg_loss + self.boundary_contrast_weight_max * boundary_loss + aux_total_loss

        # 主模型指标
        self.test_acc(seg_pred, y)
        self.test_miou(seg_pred, y)

        # 主模型BMIoU
        pred_labels = torch.argmax(seg_pred, dim=1)
        bmiou = BoundaryMIoU.compute_boundary_miou(pred_labels, y, pos, k=self.bmiou_k)

        self.log('test_acc', self.test_acc, prog_bar=True, on_step=False, on_epoch=True)
        self.log('test_miou', self.test_miou, prog_bar=True, on_step=False, on_epoch=True)
        self.log('test_bmiou', bmiou, prog_bar=True, on_step=False, on_epoch=True)
        self.log('test_loss', total_loss, prog_bar=True, on_step=False, on_epoch=True)
        self.log('test_boundary_loss', boundary_loss, on_step=False, on_epoch=True)
        self.log('test_aux_total', aux_total_loss, on_step=False, on_epoch=True)
        for name, loss in aux_losses.items():
            self.log(f'test_aux_{name}', loss, on_step=False, on_epoch=True)

        return total_loss

    def on_train_epoch_start(self):
        self.boundary_weight = self._current_boundary_weight()
        self.boundary_loss_enabled = self.boundary_weight > 1e-8
        self.train_acc.reset()
        self.train_miou.reset()

    def on_validation_epoch_start(self):
        """验证epoch开始时重置指标"""
        self.val_acc.reset()
        self.val_miou.reset()

    def predict_labels(self, data):
        with torch.autocast(device_type='cuda' if self.device.type == 'cuda' else 'cpu'):
            with torch.no_grad():
                pos, x, y = data
                pos = pos.unsqueeze(0).to(self.device)
                x = x.unsqueeze(0).to(self.device)
                B, N, _ = x.shape
                x = x.float()

                seg_pred, _, _, _ = self.model(x, pos, labels=y)
                pred_labels = torch.argmax(seg_pred, dim=1)

                return pred_labels.squeeze()

    def configure_optimizers(self):
        optimizer = torch.optim.AdamW(
            self.parameters(), lr=self.lr, betas=(0.9, 0.999), weight_decay=self.weight_decay
        )
        scheduler = torch.optim.lr_scheduler.CosineAnnealingWarmRestarts(
            optimizer,
            T_0=self.lr_restart_interval,
            T_mult=self.lr_restart_mult,
            eta_min=self.lr_min,
        )

        return {
            'optimizer': optimizer,
            'lr_scheduler': {
                'scheduler': scheduler,
                'monitor': 'train_loss',
            },
        }<|MERGE_RESOLUTION|>--- conflicted
+++ resolved
@@ -81,11 +81,7 @@
         )
 
         if not boundary_mask.any():
-<<<<<<< HEAD
             return features.new_zeros((), requires_grad=True)
-=======
-            return torch.tensor(0.0, device=features.device, requires_grad=True)
->>>>>>> 43efab2d
 
         # 获取边界点
         boundary_indices = torch.where(boundary_mask)[0]
@@ -125,11 +121,7 @@
         """向量化计算对比损失"""
         M = boundary_features.shape[0]
         if M < 2:
-<<<<<<< HEAD
             return boundary_features.new_zeros((), requires_grad=True)
-=======
-            return torch.tensor(0.0, device=boundary_features.device, requires_grad=True)
->>>>>>> 43efab2d
 
         # 准备单批次 offset
         offset_single = torch.tensor([0, M], dtype=torch.int32, device=boundary_positions.device)
@@ -140,13 +132,8 @@
             offset_single, offset_single
         )
 
-<<<<<<< HEAD
         # 特征归一化并避免零向量导致的 NaN
         boundary_features = F.normalize(boundary_features, dim=-1, eps=1e-6)
-=======
-        # 特征归一化
-        boundary_features = F.normalize(boundary_features, dim=-1)
->>>>>>> 43efab2d
 
         # 向量化计算相似度
         anchor_features = boundary_features.unsqueeze(1)  # [M, 1, C]
@@ -166,11 +153,7 @@
         valid_mask = has_pos & has_neg
 
         if not valid_mask.any():
-<<<<<<< HEAD
             return boundary_features.new_zeros((), requires_grad=True)
-=======
-            return torch.tensor(0.0, device=boundary_features.device, requires_grad=True)
->>>>>>> 43efab2d
 
         # 只计算有效点的损失
         sim_matrix = sim_matrix[valid_mask]  # [V, K]
@@ -182,7 +165,6 @@
         all_exp = exp_sim.sum(dim=1)
 
         loss = -torch.log(pos_exp / all_exp + 1e-8)
-<<<<<<< HEAD
         loss = loss.mean()
         if torch.isnan(loss) or torch.isinf(loss):
             return torch.zeros(
@@ -192,9 +174,6 @@
                 requires_grad=True,
             )
         return loss
-=======
-        return loss.mean()
->>>>>>> 43efab2d
 
 
 # Bmiou
@@ -360,19 +339,12 @@
         curvature = curvature.reshape(B, N)
         boundary_distance = boundary_distance.reshape(B, N)
 
-<<<<<<< HEAD
         boundary_info = torch.stack(
             [boundary_score, confidence, entropy, density, curvature, boundary_distance],
             dim=-1,
         )
         boundary_info = torch.nan_to_num(boundary_info, nan=0.0, posinf=0.0, neginf=0.0)
         return boundary_info
-=======
-        return torch.stack(
-            [boundary_score, confidence, entropy, density, curvature, boundary_distance],
-            dim=-1,
-        )
->>>>>>> 43efab2d
 
     def forward(self, feats, logits, labels, pos):
         B, N = pos.shape[:2]
@@ -393,17 +365,11 @@
         global_feat = feats_stack.mean(dim=2)
         attn_input = torch.cat([global_feat, boundary_encoding], dim=-1)
         attn_weights = F.softmax(self.attention(attn_input), dim=-1)
-<<<<<<< HEAD
         attn_weights = torch.nan_to_num(attn_weights, nan=0.0, posinf=0.0, neginf=0.0)
 
         fused_feat = (feats_stack * attn_weights.unsqueeze(-1)).sum(dim=2)
         output = self.output_proj(fused_feat) + global_feat
         output = torch.nan_to_num(output, nan=0.0, posinf=0.0, neginf=0.0)
-=======
-
-        fused_feat = (feats_stack * attn_weights.unsqueeze(-1)).sum(dim=2)
-        output = self.output_proj(fused_feat) + global_feat
->>>>>>> 43efab2d
 
         return output, attn_weights
 
@@ -538,10 +504,7 @@
 
         feats = [x_local, x_mid, x_global]
         x_fused, attn_weights = self.bamsf(feats, logits_temp, labels, pos)
-<<<<<<< HEAD
         x_fused = torch.nan_to_num(x_fused, nan=0.0, posinf=0.0, neginf=0.0)
-=======
->>>>>>> 43efab2d
         logits_fused = self.fused_aux_head(x_fused)
         x_fused = self.dropout2(x_fused)
 
@@ -551,7 +514,6 @@
         features = torch.nan_to_num(features, nan=0.0, posinf=0.0, neginf=0.0)
         features = self.dropout3(features)
         seg_pred = self.out(features)
-<<<<<<< HEAD
         seg_pred = torch.nan_to_num(seg_pred, nan=0.0, posinf=0.0, neginf=0.0)
 
         aux_logits = {
@@ -566,21 +528,6 @@
 
 
 
-=======
-
-        aux_logits = {
-            "local": aux_logits_local,
-            "mid": aux_logits_mid,
-            "global": aux_logits_global,
-            "temp": logits_temp,
-            "fused": logits_fused,
-        }
-
-        return seg_pred, features, x_fused, aux_logits
-
-
-
->>>>>>> 43efab2d
 class LitDilatedToothSegmentationNetwork(L.LightningModule):
     def __init__(
         self,
@@ -606,7 +553,6 @@
         super().__init__()
         self.model = DilatedToothSegmentationNetwork(num_classes=17, feature_dim=24)
         self.bmiou_k = bmiou_k
-<<<<<<< HEAD
 
         if class_weights is not None:
             weight_tensor = torch.tensor(class_weights, dtype=torch.float)
@@ -616,17 +562,6 @@
             self.class_weight_tensor = None
             weight_for_losses = None
 
-=======
-
-        if class_weights is not None:
-            weight_tensor = torch.tensor(class_weights, dtype=torch.float)
-            self.register_buffer('class_weight_tensor', weight_tensor)
-            weight_for_losses = self.class_weight_tensor
-        else:
-            self.class_weight_tensor = None
-            weight_for_losses = None
-
->>>>>>> 43efab2d
         if use_focal_loss:
             self.seg_loss = FocalLoss(weight=weight_for_losses, gamma=focal_gamma)
         else:
@@ -685,21 +620,13 @@
         })
 
     def _current_boundary_weight(self) -> float:
-<<<<<<< HEAD
         progress = min(1.0, max(0.0, self.current_epoch / self.boundary_warmup_epochs))
-=======
-        progress = min(1.0, (self.current_epoch + 1) / self.boundary_warmup_epochs)
->>>>>>> 43efab2d
         return self.boundary_contrast_weight_max * progress
 
     def _compute_aux_losses(self, aux_logits, targets):
         aux_losses = {}
-<<<<<<< HEAD
         first_tensor = next(iter(aux_logits.values()))
         total = torch.zeros((), device=targets.device, dtype=first_tensor.dtype)
-=======
-        total = 0.0
->>>>>>> 43efab2d
         for name, weight in self.aux_weights.items():
             if weight <= 0:
                 continue
@@ -720,7 +647,6 @@
 
         seg_loss = self.seg_loss(seg_pred, y)
 
-<<<<<<< HEAD
         boundary_loss = seg_loss.new_zeros(())
         boundary_term = seg_loss.new_zeros(())
         if self.boundary_loss_enabled:
@@ -731,12 +657,6 @@
                 boundary_term = self.boundary_weight * boundary_loss
             else:
                 boundary_loss = seg_loss.new_zeros(())
-=======
-        boundary_loss1 = self.boundary_contrast_loss(x_fused, pos, y)
-        boundary_loss2 = self.boundary_contrast_loss(features, pos, y)
-        boundary_loss = 0.5 * (boundary_loss1 + boundary_loss2)
-        boundary_term = self.boundary_weight * boundary_loss
->>>>>>> 43efab2d
 
         aux_total_loss, aux_losses = self._compute_aux_losses(aux_logits, y)
 
@@ -775,11 +695,8 @@
         boundary_loss1 = self.boundary_contrast_loss(x_fused, pos, y)
         boundary_loss2 = self.boundary_contrast_loss(features, pos, y)
         boundary_loss = 0.5 * (boundary_loss1 + boundary_loss2)
-<<<<<<< HEAD
         if not torch.isfinite(boundary_loss):
             boundary_loss = seg_loss.new_zeros(())
-=======
->>>>>>> 43efab2d
         aux_total_loss, aux_losses = self._compute_aux_losses(aux_logits, y)
         total_loss = seg_loss + self.boundary_weight * boundary_loss + aux_total_loss
 
@@ -821,11 +738,8 @@
         boundary_loss1 = self.boundary_contrast_loss(x_fused, pos, y)
         boundary_loss2 = self.boundary_contrast_loss(features, pos, y)
         boundary_loss = 0.5 * (boundary_loss1 + boundary_loss2)
-<<<<<<< HEAD
         if not torch.isfinite(boundary_loss):
             boundary_loss = seg_loss.new_zeros(())
-=======
->>>>>>> 43efab2d
         aux_total_loss, aux_losses = self._compute_aux_losses(aux_logits, y)
         total_loss = seg_loss + self.boundary_contrast_weight_max * boundary_loss + aux_total_loss
 
